name: resnet-app

resources:
  cloud: aws
  accelerators:
    V100: 1

inputs: {
  gs://cloud-tpu-test-dataset/fake_imagenet: 70,
}

outputs: {
  resnet-model-dir: 0.1,
}

# file_mounts: {
#   /tmp/fake_imagenet: gs://cloud-tpu-test-datasets/fake_imagenet,
# }

setup: |
  git clone https://github.com/concretevitamin/tpu || true
  cd tpu
  git checkout 9459fee

  . $(conda info --base)/etc/profile.d/conda.sh
  pip install --upgrade pip

  conda activate resnet

  if [ $? -eq 0 ]; then
    echo "conda env exists"
  else
    conda create -n resnet python=3.7 -y
    conda activate resnet
    conda install cudatoolkit=11.0 -y
    pip install tensorflow==2.4.0 pyyaml
    pip install protobuf==3.20
<<<<<<< HEAD
    pip install nvidia-cudnn-cu11==8.6.0.163
=======
>>>>>>> dd2fc07c
    
    # Automatically set CUDNN envvars when conda activate is run
    mkdir -p $CONDA_PREFIX/etc/conda/activate.d
    echo 'CUDNN_PATH=$(dirname $(python -c "import nvidia.cudnn;print(nvidia.cudnn.__file__)"))' >> $CONDA_PREFIX/etc/conda/activate.d/env_vars.sh
    echo 'export LD_LIBRARY_PATH=$CONDA_PREFIX/lib/:$CUDNN_PATH/lib:$LD_LIBRARY_PATH' >> $CONDA_PREFIX/etc/conda/activate.d/env_vars.sh

    cd models
    pip install -e .
  fi

run: |
  cd tpu
  . $(conda info --base)/etc/profile.d/conda.sh
  conda activate resnet

  export XLA_FLAGS='--xla_gpu_cuda_data_dir=/usr/local/cuda/'
  python -u models/official/resnet/resnet_main.py --use_tpu=False \
      --mode=train --train_batch_size=256 --train_steps=250 \
      --iterations_per_loop=125 \
      --data_dir=gs://cloud-tpu-test-datasets/fake_imagenet \
      --model_dir=resnet-model-dir \
      --amp --xla --loss_scale=128<|MERGE_RESOLUTION|>--- conflicted
+++ resolved
@@ -35,10 +35,6 @@
     conda install cudatoolkit=11.0 -y
     pip install tensorflow==2.4.0 pyyaml
     pip install protobuf==3.20
-<<<<<<< HEAD
-    pip install nvidia-cudnn-cu11==8.6.0.163
-=======
->>>>>>> dd2fc07c
     
     # Automatically set CUDNN envvars when conda activate is run
     mkdir -p $CONDA_PREFIX/etc/conda/activate.d
