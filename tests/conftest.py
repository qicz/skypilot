--- conflicted
+++ resolved
@@ -200,18 +200,17 @@
               'ensure the tests will not be skipped but no actual effect)'),
     )
     parser.addoption(
-<<<<<<< HEAD
+        '--grpc',
+        action='store_true',
+        default=False,
+        help='Run tests with GRPC enabled',
+    )
+    parser.addoption(
         '--backend-test-cluster',
         type=str,
         default=None,
         help=
-        'Use existing cluster for backend integration tests instead of creating a new one'
-=======
-        '--grpc',
-        action='store_true',
-        default=False,
-        help='Run tests with GRPC enabled',
->>>>>>> 9e779883
+        'Use existing cluster for backend integration tests instead of creating a new one',
     )
 
 
