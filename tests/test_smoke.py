--- conflicted
+++ resolved
@@ -1042,14 +1042,8 @@
     template_str = pathlib.Path(
         'tests/test_yamls/test_storage_mounting.yaml.j2').read_text()
     template = jinja2.Template(template_str)
-<<<<<<< HEAD
-    content = template.render(storage_name=storage_name, cloud=cloud)
-=======
-    content = template.render(storage_name=storage_name,
+    content = template.render(storage_name=storage_name, cloud=cloud,
                               include_mount_cached=True)
-
-    # Creating a temporary YAML file
->>>>>>> 64d9a7d9
     with tempfile.NamedTemporaryFile(suffix='.yaml', mode='w') as f:
         f.write(content)
         f.flush()
@@ -1090,14 +1084,8 @@
     template_str = pathlib.Path(
         'tests/test_yamls/test_storage_mounting.yaml.j2').read_text()
     template = jinja2.Template(template_str)
-<<<<<<< HEAD
-    content = template.render(storage_name=storage_name, cloud=cloud)
-=======
-    content = template.render(storage_name=storage_name,
+    content = template.render(storage_name=storage_name, cloud=cloud,
                               include_mount_cached=True)
-
-    # Creating a temporary YAML file
->>>>>>> 64d9a7d9
     with tempfile.NamedTemporaryFile(suffix='.yaml', mode='w') as f:
         f.write(content)
         f.flush()
