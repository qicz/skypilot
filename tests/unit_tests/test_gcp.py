--- conflicted
+++ resolved
@@ -147,11 +147,7 @@
         assert result1 == expected1
 
         # Switch to another workspace and call again
-<<<<<<< HEAD
-        with skypilot_config.with_active_workspace('other'):
-=======
         with skypilot_config.local_active_workspace_ctx('other'):
->>>>>>> 98ebb906
             result2 = GCP.get_user_identities()
             expected2 = [['test@example.com [project_id=other-project]']]
             assert result2 == expected2
