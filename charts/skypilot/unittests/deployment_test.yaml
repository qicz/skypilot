--- conflicted
+++ resolved
@@ -52,7 +52,6 @@
             name: KUBECONFIG
             value: /root/.kube/config:/var/skypilot/kubeconfig/config
 
-<<<<<<< HEAD
   # Test cases for upgradeStrategy configuration
   - it: should use Recreate strategy by default
     asserts:
@@ -156,7 +155,7 @@
           path: spec.template.spec.containers[0].env
           content:
             name: SKYPILOT_DB_CONNECTION_URI
-=======
+
   - it: should mount r2 credentials correctly when r2Credentials is enabled
     set:
       r2Credentials.enabled: true
@@ -196,5 +195,4 @@
           content:
             name: r2-credentials
             secret:
-              secretName: r2-credentials
->>>>>>> af46f17f
+              secretName: r2-credentials