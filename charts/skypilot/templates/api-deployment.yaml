apiVersion: apps/v1
kind: Deployment
metadata:
  name: {{ .Release.Name }}-api-server
  namespace: {{ .Release.Namespace }}
spec:
  # Note: replicas > 1 is not well tested, and requires a PVC that supports ReadWriteMany.
  replicas: {{ .Values.apiService.replicas }}
  strategy:
    type: Recreate
  selector:
    matchLabels:
      app: {{ .Release.Name }}-api
  template:
    metadata:
      annotations:
        {{- if .Values.apiService.metrics.enabled }}
        # Well-known annotations for Prometheus to scrape the metrics.
        prometheus.io/scrape: "true"
        prometheus.io/path: "/metrics"
        prometheus.io/port: {{ .Values.apiService.metrics.port | quote }}
        {{- end }}
      labels:
        app: {{ .Release.Name }}-api
        # This label indicates that the API server is ready to serve requests.
        skypilot.co/ready: "true"
    spec:
      automountServiceAccountToken: {{ .Values.kubernetesCredentials.useApiServerCluster }}
      serviceAccountName: {{ include "skypilot.serviceAccountName" . }}
      {{- with .Values.podSecurityContext }}
      securityContext:
        {{- toYaml . | nindent 8 }}
      {{- end }}
      runtimeClassName: {{ .Values.runtimeClassName }}
      containers:
      - name: skypilot-api
        image: {{ .Values.apiService.image }}
        imagePullPolicy: Always
        {{- with .Values.securityContext }}
        securityContext:
          {{- toYaml . | nindent 10 }}
        {{- end }}
        resources:
          {{- toYaml .Values.apiService.resources | nindent 10 }}
        env:
        - name: SKYPILOT_DEV
          value: {{ .Values.apiService.skypilotDev | quote }}
        - name: SKYPILOT_RELEASE_NAME
          value: {{ .Release.Name | quote }}
        {{- if include "skypilot.enableBasicAuthInAPIServer" . | trim | eq "true" }}
        - name: SKYPILOT_INITIAL_BASIC_AUTH
          valueFrom:
            secretKeyRef:
              name: {{ include "skypilot.initialBasicAuthSecretName" . }}
              key: auth
        {{- end }}
        {{- if .Values.gcpCredentials.enabled }}
        - name: GOOGLE_APPLICATION_CREDENTIALS
          value: /root/gcp-cred.json
        {{- end }}
        {{- if .Values.kubernetesCredentials.inclusterNamespace }}
        - name: SKYPILOT_IN_CLUSTER_NAMESPACE
          value: {{ .Values.kubernetesCredentials.inclusterNamespace }}
        {{- end }}
        {{- if and .Values.kubernetesCredentials.useKubeconfig .Values.apiService.sshNodePools }}
        - name: KUBECONFIG
          value: /root/.kube/config:/var/skypilot/kubeconfig/config
        {{- end }}
        # Use tini as the init process
        command: ["tini", "--"]
        # Start API server in foreground (if supported) to:
        # 1. Bypass the healthz check of `sky api start`, let kubernetes probes manage the lifecycle directly.
        # 2. Capture all logs in container to stdout/stderr, bypass in-container log file overhead.
        # 3. Exec ensures the process is a direct child of tini, enables correct signal handling.
        # Note: this comment is moved here to avoid appearing in the final start script.
        args:
        - /bin/sh
        - -c
        - |
          set -e
          {{- if .Values.apiService.preDeployHook }}
          {{ .Values.apiService.preDeployHook | nindent 10 }}
          {{- end }}
          mkdir -p /root/.sky
          # When the config.yaml is a symlink, it should be from the old API
          # server code. We remove the symlink and copy the ConfigMap config to
          # PVC location for backward compatibility.
          # TODO(zhwu): remove this after 0.12.0.
          if [ -L /root/.sky/config.yaml ]; then
            echo "Config.yaml is a symlink to ConfigMap config, deleting symlink"
            rm /root/.sky/config.yaml
          fi
          # Initialize the SkyPilot config.
          if [ -s /root/.sky/config.yaml ]; then
            # If the config.yaml is not empty, sync the PVC config to ConfigMap
            python3 -c "from sky.utils.kubernetes import config_map_utils; config_map_utils.initialize_configmap_sync_on_startup('~/.sky/config.yaml')"
          else
            # If the config.yaml is empty, we initialize the config on PVC with
            # user specified config.
            cp /var/skypilot/config/config.yaml /root/.sky/config.yaml
          fi
          {{- if .Values.apiService.sshNodePools }}
          mkdir -p /root/.sky
          echo "Linking ssh_node_pools.yaml from ConfigMap \`skypilot-ssh-node-pools\` to /root/.sky/ssh_node_pools.yaml"
          # The configmap serves as the ground truth for the ssh_node_pools.yaml file, read-only
          ln -sf /var/skypilot/ssh_node_pool/ssh_node_pools.yaml /root/.sky/ssh_node_pools.yaml
          # ~/.kube/config is required to be persistent when sshNodePools is enabled, init it if it is empty to avoid parsing error.
          if [ ! -s /root/.kube/config ]; then
            echo "{}" > /root/.kube/config
          fi
          {{- end }}
          # Nebius credentials mounting
          # Since the ~/.nebius directory is also used by the Nebius CLI, we mount the credentials to /root/.nebius_credentials
          # and create a symlink to /root/.nebius. This cannot be done in the init container because the Nebius CLI needs read-write access to ~/.nebius.
          {{- if .Values.nebiusCredentials.enabled }}
          echo "Setting up Nebius credentials..."
          mkdir -p /root/.nebius
          # Link all files from .nebius_credentials to .nebius
          # In workspace, it is possible to use multiple credentials files. We need to link all of them to .nebius
          for file in /root/.nebius_credentials/*; do
            if [ -f "$file" ]; then
              filename=$(basename "$file")
              ln -sf "$file" "/root/.nebius/$filename"
            fi
          done
          echo "{{ .Values.nebiusCredentials.tenantId }}" >> /root/.nebius/NEBIUS_TENANT_ID.txt
          # Create a Nebius profile for the nebius CLI to use as default
          nebius profile create --profile sky --endpoint api.nebius.cloud --service-account-file /root/.nebius/credentials.json || echo "Unable to create Nebius profile."
          {{- end }}
          {{- if .Values.apiService.sshKeySecret }}
          mkdir -p /root/.ssh
          echo "Linking ssh keys to /root/.ssh"
          for file in /var/skypilot/ssh_keys/*; do
            if [ -f "$file" ]; then
              filename=$(basename "$file")
              ln -sf "$file" "/root/.ssh/$filename"
            fi
          done
          {{- end }}

          if sky api start -h | grep -q -- "--foreground"; then
<<<<<<< HEAD
            exec sky api start --deploy --foreground{{- if .Values.apiService.metrics.enabled }} --metrics --metrics-port {{ .Values.apiService.metrics.port }} {{- end }}
=======
            exec sky api start {{ include "skypilot.apiArgs" . }} --foreground
>>>>>>> 8ade2131
          else
            # For backward compatibility, run in background if --foreground is not supported.
            # TODO(aylei): this will be dropped in 0.11.0.
            if sky api start {{ include "skypilot.apiArgs" . }}; then
              tail -n+0 -f /root/.sky/api_server/server.log
            else
              cat /root/.sky/api_server/server.log
            fi
          fi
        ports:
        - containerPort: 46580
        livenessProbe:
          httpGet:
            path: /api/health
            port: 46580
          periodSeconds: 30
        readinessProbe:
          httpGet:
            path: /api/health
            port: 46580
          periodSeconds: 30
        volumeMounts:
        {{- if .Values.storage.enabled }}
        - name: state-volume
          mountPath: /root/.sky
          subPath: .sky
        - name: state-volume
          mountPath: /root/.ssh # To preserve the SSH keys for the user when using the API server
          subPath: .ssh
        {{- end }}
        - name: skypilot-config
          mountPath: /var/skypilot/config
        {{- if .Values.apiService.sshNodePools }}
        - name: skypilot-ssh-node-pools
          mountPath: /var/skypilot/ssh_node_pool
        {{- end }}
        {{- if .Values.apiService.sshKeySecret }}
        - name: skypilot-ssh-identity
          mountPath: /var/skypilot/ssh_keys
        {{- end }}
        {{- if .Values.awsCredentials.enabled }}
        - name: aws-config
          mountPath: /root/.aws
          readOnly: true
        {{- end }}
        {{- if .Values.gcpCredentials.enabled }}
        - name: gcp-config
          mountPath: /root/.config/gcloud
        - name: gcp-credentials
          mountPath: /root/gcp-cred.json
          subPath: gcp-cred.json
        {{- end }}
        {{- if .Values.kubernetesCredentials.useKubeconfig }}
        {{- if .Values.apiService.sshNodePools }}
        - name: kube-config
          mountPath: /var/skypilot/kubeconfig
        {{- else }}
        - name: kube-config
          mountPath: /root/.kube
        {{- end }}
        {{- end }}
        {{- if .Values.apiService.sshNodePools }}
        - name: state-volume
          mountPath: /root/.kube
          subPath: .kube
        {{- end }}
        {{- if .Values.runpodCredentials.enabled }}
        - name: runpod-config
          mountPath: /root/.runpod
          readOnly: true
        {{- end }}
        {{- if .Values.lambdaCredentials.enabled }}
        - name: lambda-config
          mountPath: /root/.lambda_cloud
          readOnly: true
        {{- end }}
        {{- if .Values.nebiusCredentials.enabled }}
        - name: nebius-credentials
          mountPath: /root/.nebius_credentials
        {{- end }}
      initContainers:
      {{- if .Values.awsCredentials.enabled }}
      - name: create-aws-credentials
        {{- with .Values.securityContext }}
        securityContext:
          {{- toYaml . | nindent 10 }}
        {{- end }}
        image: {{ .Values.apiService.image }}
        command: ["/bin/sh", "-c"]
        args:
        - |
          echo "Setting up AWS credentials..."
          if [ -n "$AWS_ACCESS_KEY_ID" ] && [ -n "$AWS_SECRET_ACCESS_KEY" ]; then
            echo "AWS credentials found in environment variables."
            aws configure set aws_access_key_id "$AWS_ACCESS_KEY_ID"
            aws configure set aws_secret_access_key "$AWS_SECRET_ACCESS_KEY"
            echo "Credentials file created successfully."
          else
            echo "AWS credentials not found in environment variables. Skipping credentials setup."
            sleep 600
          fi
        env:
        - name: AWS_ACCESS_KEY_ID
          valueFrom:
            secretKeyRef:
              name: {{ .Values.awsCredentials.awsSecretName }}
              key: {{ .Values.awsCredentials.accessKeyIdKeyName }}
        - name: AWS_SECRET_ACCESS_KEY
          valueFrom:
            secretKeyRef:
              name: {{ .Values.awsCredentials.awsSecretName }}
              key: {{ .Values.awsCredentials.secretAccessKeyKeyName }}
        volumeMounts:
        - name: aws-config
          mountPath: /root/.aws
      {{- end }}
      {{- if .Values.gcpCredentials.enabled }}
      - name: setup-gcp-credentials
        {{- with .Values.securityContext }}
        securityContext:
          {{- toYaml . | nindent 10 }}
        {{- end }}
        image: google/cloud-sdk:latest
        command: ["/bin/sh", "-c"]
        env:
        - name: GOOGLE_APPLICATION_CREDENTIALS
          value: /root/gcp-cred.json
        args:
        - |
          gcloud auth activate-service-account --key-file=/root/gcp-cred.json
          gcloud config set project {{ .Values.gcpCredentials.projectId }}
        volumeMounts:
        - name: gcp-credentials
          mountPath: /root/gcp-cred.json
          subPath: gcp-cred.json
        - name: gcp-config
          mountPath: /root/.config/gcloud
      {{- end }}
      {{- if .Values.runpodCredentials.enabled }}
      - name: create-runpod-credentials
        {{- with .Values.securityContext }}
        securityContext:
          {{- toYaml . | nindent 10 }}
        {{- end }}
        image: {{ .Values.apiService.image }}
        command: ["/bin/sh", "-c"]
        args:
        - |
          echo "Setting up RunPod credentials..."
          if [ -n "$RUNPOD_API_KEY" ]; then
            echo "RunPod credentials found in environment variable."
            mkdir -p /root/.runpod
            echo "[default]" > /root/.runpod/config.toml
            echo "api_key = \"$RUNPOD_API_KEY\"" >> /root/.runpod/config.toml
          else
            echo "RunPod credentials not found in environment variables. Skipping credentials setup."
            sleep 600
          fi
        env:
        - name: RUNPOD_API_KEY
          valueFrom:
            secretKeyRef:
              name: {{ .Values.runpodCredentials.runpodSecretName }}
              key: api_key
        volumeMounts:
        - name: runpod-config
          mountPath: /root/.runpod
      {{- end }}
      {{- if .Values.lambdaCredentials.enabled }}
      - name: create-lambda-credentials
        {{- with .Values.securityContext }}
        securityContext:
          {{- toYaml . | nindent 10 }}
        {{- end }}
        image: {{ .Values.apiService.image }}
        command: ["/bin/sh", "-c"]
        args:
        - |
          echo "Setting up Lambda credentials..."
          if [ -n "$LAMBDA_API_KEY" ]; then
            echo "Lambda credentials found in environment variable."
            mkdir -p /root/.lambda_cloud
            echo "api_key = $LAMBDA_API_KEY" > /root/.lambda_cloud/lambda_keys
          else
            echo "Lambda credentials not found in environment variables. Skipping credentials setup."
            sleep 600
          fi
        env:
        - name: LAMBDA_API_KEY
          valueFrom:
            secretKeyRef:
              name: {{ .Values.lambdaCredentials.lambdaSecretName }}
              key: api_key
        volumeMounts:
        - name: lambda-config
          mountPath: /root/.lambda_cloud
      {{- end }}
      {{- if .Values.extraInitContainers }}
      {{- toYaml .Values.extraInitContainers | nindent 6 }}
      {{- end }}

      volumes:
      {{- if .Values.storage.enabled }}
      - name: state-volume
        persistentVolumeClaim:
          claimName: {{ .Release.Name }}-state
      {{- else }}
      - name: state-volume
        emptyDir: {}
      {{- end }}
      {{- if .Values.awsCredentials.enabled }}
      - name: aws-config
        emptyDir: {}
      {{- end }}
      {{- if .Values.gcpCredentials.enabled }}
      - name: gcp-credentials
        secret:
          secretName: {{ .Values.gcpCredentials.gcpSecretName }}
      - name: gcp-config
        emptyDir: {}
      {{- end }}
      {{- if .Values.runpodCredentials.enabled }}
      - name: runpod-config
        emptyDir: {}
      {{- end }}
      {{- if .Values.lambdaCredentials.enabled }}
      - name: lambda-config
        emptyDir: {}
      {{- end }}
      {{- if .Values.nebiusCredentials.enabled }}
      - name: nebius-credentials
        secret:
          secretName: {{ .Values.nebiusCredentials.nebiusSecretName }}
      {{- end }}
      {{- if .Values.kubernetesCredentials.useKubeconfig }}
      - name: kube-config
        secret:
          secretName: {{ .Values.kubernetesCredentials.kubeconfigSecretName }}
      {{- end }}
      - name: skypilot-config
        configMap:
          name: {{ .Release.Name }}-config
      {{- if .Values.apiService.sshNodePools }}
      - name: skypilot-ssh-node-pools
        secret:
          secretName: {{ .Release.Name }}-ssh-node-pools
      {{- end }}
      {{- if .Values.apiService.sshKeySecret }}
      - name: skypilot-ssh-identity
        secret:
          secretName: {{ .Values.apiService.sshKeySecret }}
          defaultMode: 0600 
      {{- end }}<|MERGE_RESOLUTION|>--- conflicted
+++ resolved
@@ -139,11 +139,7 @@
           {{- end }}
 
           if sky api start -h | grep -q -- "--foreground"; then
-<<<<<<< HEAD
-            exec sky api start --deploy --foreground{{- if .Values.apiService.metrics.enabled }} --metrics --metrics-port {{ .Values.apiService.metrics.port }} {{- end }}
-=======
             exec sky api start {{ include "skypilot.apiArgs" . }} --foreground
->>>>>>> 8ade2131
           else
             # For backward compatibility, run in background if --foreground is not supported.
             # TODO(aylei): this will be dropped in 0.11.0.
