--- conflicted
+++ resolved
@@ -223,11 +223,7 @@
                     </div>
                     <div>
                       <div className="text-gray-600 font-medium text-base">
-<<<<<<< HEAD
-                        Requested Resources
-=======
                         Status
->>>>>>> b843bbaf
                       </div>
                       <div className="text-base mt-1">
                         <StatusBadge status={jobData.status} />
