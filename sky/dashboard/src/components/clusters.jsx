--- conflicted
+++ resolved
@@ -438,11 +438,7 @@
             ) : (
               <TableRow>
                 <TableCell
-<<<<<<< HEAD
                   colSpan={9}
-=======
-                  colSpan={7}
->>>>>>> 3c87f822
                   className="text-center py-6 text-gray-500"
                 >
                   No active clusters
