--- conflicted
+++ resolved
@@ -154,13 +154,10 @@
         events: events,
         dag_yaml: job.user_yaml,
         entrypoint: job.entrypoint,
-<<<<<<< HEAD
+        git_commit: job.metadata?.git_commit || '-',
         pool: job.pool,
         current_cluster_name: job.current_cluster_name,
         job_id_on_pm: job.job_id_on_pm,
-=======
-        git_commit: job.metadata?.git_commit || '-',
->>>>>>> a7249be5
       };
     });
 
