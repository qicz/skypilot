--- conflicted
+++ resolved
@@ -34,28 +34,6 @@
     return credentials.get_cli_profile().get_current_account_user()
 
 
-<<<<<<< HEAD
-@import_package
-def core_exception():
-    """HttpError exception."""
-    from azure.core import exceptions
-    return exceptions
-
-
-@import_package
-def http_error_exception():
-    """HttpError exception."""
-    from azure.core import exceptions
-    return exceptions.HttpResponseError
-
-
-@functools.lru_cache()
-@import_package
-def get_client(name: str,
-               subscription_id: str,
-               storage_account_name: Optional[str] = None,
-               container_name: Optional[str] = None):
-=======
 @common.load_lazy_modules(modules=_LAZY_MODULES)
 def exceptions():
     """Azure exceptions."""
@@ -65,20 +43,15 @@
 
 @functools.lru_cache()
 @common.load_lazy_modules(modules=_LAZY_MODULES)
-def get_client(name: str, subscription_id: str):
->>>>>>> bca709b5
+def get_client(name: str,
+               subscription_id: str,
+               storage_account_name: Optional[str] = None,
+               container_name: Optional[str] = None):
     # Sky only supports Azure CLI credential for now.
     # Increase the timeout to fix the Azure get-access-token timeout issue.
     # Tracked in
     # https://github.com/Azure/azure-cli/issues/20404#issuecomment-1249575110
     from azure.identity import AzureCliCredential
-<<<<<<< HEAD
-    from azure.mgmt.network import NetworkManagementClient
-    from azure.mgmt.resource import ResourceManagementClient
-    from azure.mgmt.storage import StorageManagementClient
-    from azure.storage.blob import ContainerClient
-=======
->>>>>>> bca709b5
     with _session_creation_lock:
         credential = AzureCliCredential(process_timeout=30)
         if name == 'compute':
@@ -91,8 +64,10 @@
             from azure.mgmt.resource import ResourceManagementClient
             return ResourceManagementClient(credential, subscription_id)
         elif name == 'storage':
+            from azure.mgmt.storage import StorageManagementClient
             return StorageManagementClient(credential, subscription_id)
         elif name == 'container':
+            from azure.storage.blob import ContainerClient
             # Suppress noisy logs from Azure SDK when attempting to run 
             # exists() on public container with credentials. Reference:
             # https://github.com/Azure/azure-sdk-for-python/issues/9422
@@ -105,7 +80,7 @@
                 container_url)
             try:
                 container_client.exists()
-            except core_exception().ClientAuthenticationError as e:
+            except exceptions().ClientAuthenticationError as e:
                 # Caught when credential is not provided to the private
                 # container url or wrong container name is provided as the
                 # public container url. We reattempt with credentials assuming
@@ -115,7 +90,7 @@
                         container_url, credential)
                     try:
                         container_client.exists()
-                    except core_exception().ClientAuthenticationError as e:
+                    except exceptions().ClientAuthenticationError as e:
                         # Caught when user attempted to use incorrect public
                         # container name.
                         if 'ERROR: AADSTS50020' in e.message:
