--- conflicted
+++ resolved
@@ -26,11 +26,8 @@
 from sky.jobs.server import core as managed_jobs_core
 from sky.provision.kubernetes import constants as kubernetes_constants
 from sky.provision.kubernetes import utils as kubernetes_utils
-<<<<<<< HEAD
+from sky.schemas.api import responses
 from sky.schemas.generated import jobsv1_pb2
-=======
-from sky.schemas.api import responses
->>>>>>> 5d05d122
 from sky.skylet import autostop_lib
 from sky.skylet import constants
 from sky.skylet import job_lib
