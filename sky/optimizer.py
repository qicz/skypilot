--- conflicted
+++ resolved
@@ -7,13 +7,6 @@
 
 from sky import resources
 from sky import sky_logging
-<<<<<<< HEAD
-=======
-from sky import task as task_lib
-from sky.backends import backend_utils
-from sky.utils import env_options
->>>>>>> 3c9533c7
-from sky.utils import ux_utils
 from sky.utils import log_utils
 
 logger = sky_logging.init_logger(__name__)
@@ -62,6 +55,8 @@
         if chosen_cluster is None:
             return None
 
+        logger.info('== Optimizer ==')
+
         # Get the best cluster for each cloud.
         clusters_per_cloud = {}
         for c in feasible_clusters:
@@ -99,7 +94,6 @@
             if c.accelerator is None:
                 acc = '-'
             else:
-<<<<<<< HEAD
                 acc = f'{c.accelerator.name}:{c.accelerator.count}'
             row = [
                 str(c.cloud),
@@ -150,733 +144,4 @@
         table.add_rows(rows)
         logger.info(f'{table}\n')
 
-        return chosen_cluster
-=======
-                # Dummy sink node.
-                launchable_resources = node.get_resources()
-                launchable_resources = {
-                    list(node.get_resources())[0]: launchable_resources
-                }
-
-            num_resources = len(node.get_resources())
-            for orig_resources, launchable_list in launchable_resources.items():
-                if not launchable_list:
-                    error_msg = (
-                        f'No launchable resource found for task {node}. '
-                        'To fix: relax its resource requirements.\n'
-                        'Hint: \'sky show-gpus --all\' '
-                        'to list available accelerators.\n'
-                        '      \'sky check\' to check the enabled clouds.')
-                    with ux_utils.print_exception_no_traceback():
-                        raise exceptions.ResourcesUnavailableError(error_msg)
-                if num_resources == 1 and node.time_estimator_func is None:
-                    logger.debug(
-                        'Defaulting the task\'s estimated time to 1 hour.')
-                    estimated_runtime = 1 * 3600
-                else:
-                    # We assume the time estimator takes in a partial resource
-                    #    Resources('V100')
-                    # and treats their launchable versions
-                    #    Resources(AWS, 'p3.2xlarge'),
-                    #    Resources(GCP, '...', 'V100'),
-                    #    ...
-                    # as having the same run time.
-                    # FIXME(zongheng): take 'num_nodes' as an arg/into
-                    # account. It may be another reason to treat num_nodes as
-                    # part of a Resources.
-                    estimated_runtime = node.estimate_runtime(orig_resources)
-                for resources in launchable_list:
-                    if do_print:
-                        logger.debug(f'resources: {resources}')
-
-                    if minimize_cost:
-                        cost_per_node = resources.get_cost(estimated_runtime)
-                        estimated_cost_or_time = cost_per_node * node.num_nodes
-                    else:
-                        # Minimize run time.
-                        estimated_cost_or_time = estimated_runtime
-                    if do_print:
-                        logger.debug(
-                            '  estimated_runtime: {:.0f} s ({:.1f} hr)'.format(
-                                estimated_runtime, estimated_runtime / 3600))
-                        if minimize_cost:
-                            logger.debug(
-                                '  estimated_cost (not incl. egress): ${:.1f}'.
-                                format(estimated_cost_or_time))
-                    node_to_cost_map[node][resources] = estimated_cost_or_time
-        return node_to_cost_map, node_to_candidate_map
-
-    @staticmethod
-    def _optimize_by_dp(
-        topo_order: List[Task],
-        node_to_cost_map: _TaskToCostMap,
-        minimize_cost: bool = True,
-    ) -> Tuple[Dict[Task, resources_lib.Resources], float]:
-        """Optimizes a chain DAG using a dynamic programming algorithm."""
-        # node -> { resources -> best estimated cost }
-        dp_best_objective = collections.defaultdict(dict)
-        # node -> { resources -> best parent resources }
-        dp_point_backs = collections.defaultdict(dict)
-
-        # Computes dp_best_objective[node][resources]
-        # = my estimated cost + min_phw { dp_best_objective(p, phw) +
-        #                                 egress_cost(p, phw, hw) }
-        # where p is the parent of the node.
-        for node_i, node in enumerate(topo_order):
-            if node_i == 0:
-                # Base case: a special source node.
-                dp_best_objective[node][list(node.get_resources())[0]] = 0
-                continue
-
-            parent = topo_order[node_i - 1]
-            # FIXME: Account for egress costs for multi-node clusters
-            for resources, execution_cost in node_to_cost_map[node].items():
-                min_pred_cost_plus_egress = np.inf
-                for parent_resources, parent_cost in \
-                    dp_best_objective[parent].items():
-                    egress_cost = Optimizer._egress_cost_or_time(
-                        minimize_cost, parent, parent_resources, node,
-                        resources)
-
-                    if parent_cost + egress_cost < min_pred_cost_plus_egress:
-                        min_pred_cost_plus_egress = parent_cost + egress_cost
-                        best_parent_hardware = parent_resources
-
-                dp_point_backs[node][resources] = best_parent_hardware
-                dp_best_objective[node][resources] = \
-                    execution_cost + min_pred_cost_plus_egress
-
-        # Compute the total objective value of the DAG.
-        sink_node = topo_order[-1]
-        total_objective = dp_best_objective[sink_node]
-        assert len(total_objective) == 1, \
-            f'Should be DummyCloud: {total_objective}'
-        best_resources, best_total_objective = list(total_objective.items())[0]
-
-        # Find the best plan for the DAG.
-        # node -> best resources
-        best_plan = {}
-        for node in reversed(topo_order):
-            best_plan[node] = best_resources
-            node.best_resources = best_resources
-            if node.name != _DUMMY_SOURCE_NAME:
-                best_resources = dp_point_backs[node][best_resources]
-        return best_plan, best_total_objective
-
-    @staticmethod
-    def _optimize_by_ilp(
-        graph,
-        topo_order: List[Task],
-        node_to_cost_map: _TaskToCostMap,
-        minimize_cost: bool = True,
-    ) -> Tuple[Dict[Task, resources_lib.Resources], float]:
-        """Optimizes a general DAG using an ILP solver.
-
-        Notations:
-            V: the set of nodes (tasks).
-            E: the set of edges (dependencies).
-            k: node -> [r.cost for r in node.resources].
-            F: (node i, node j) -> the egress cost/time between node i and j.
-            c: node -> one-hot decision vector. c[node][i] = 1 means
-                the node is assigned to the i-th resource.
-            e: (node i, node j) -> linearization of c[node i] x c[node j].
-              e[node i][node j][a][b] = 1 means node i and node j are assigned
-              to the a-th and the b-th resources, respectively.
-
-        Objective:
-            For cost optimization,
-                minimize_{c} sum(c[v]^T @ k[v] for each v in V) +
-                             sum(c[u]^T @ F[u][v] @ c[v] for each u, v in E)
-                s.t. sum(c[v] == 1) for each v in V
-            which is equivalent (linearized) to,
-                minimize_{c, e} sum(c[v]^T @ k[v] for each v in V) +
-                                sum(e[u][v]^T @ F[u][v] for each u, v in E)
-                s.t. sum(c[v] == 1) for each v in V (i.e., c is one-hot)
-                     sum(e[u][v] == 1) for each u, v in E (i.e., e is one-hot)
-                     e[u][v] = flatten(c[u] @ c[v]^T) for each u, v in E
-            The first term of the objective indicates the execution cost
-            of the task v, and the second term indicates the egress cost
-            of the parent task u to the task v.
-
-            For time optimization,
-                minimize_{c} finish_time[sink_node]
-                s.t. finish_time[v] >= c[v]^T @ k[v] + finish_time[u] +
-                                       c[u]^T @ F[u][v] @ c[v]
-                     for each u, v in E
-                     sum(c[v] == 1) for each v in V
-            which is equivalent (linearized) to,
-                minimize_{c, e} finish_time[sink_node]
-                s.t. finish_time[v] >= c[v]^T @ k[v] + finish_time[u] +
-                                       e[u][v]^T @ F[u][v]
-                     for each u, v in E
-                     sum(c[v] == 1) for each v in V (i.e., c is one-hot)
-                     sum(e[u][v] == 1) for each u, v in E (i.e., e is one-hot)
-                     e[u][v] = flatten(c[u] @ c[v]^T) for each u, v in E
-            The first term of the objective indicates the execution time
-            of the task v, and the other two terms indicate that the task v
-            starts executing no sooner than its parent tasks are finished and
-            the output data from the parents has arrived to the task v.
-        """
-        import pulp  # pylint: disable=import-outside-toplevel
-
-        if minimize_cost:
-            prob = pulp.LpProblem('Cost-Optimization', pulp.LpMinimize)
-        else:
-            prob = pulp.LpProblem('Runtime-Optimization', pulp.LpMinimize)
-
-        # Prepare the constants.
-        V = topo_order  # pylint: disable=invalid-name
-        E = graph.edges()  # pylint: disable=invalid-name
-        k = {
-            node: list(resource_cost_map.values())
-            for node, resource_cost_map in node_to_cost_map.items()
-        }
-        F = collections.defaultdict(dict)  # pylint: disable=invalid-name
-        for u, v in E:
-            F[u][v] = []
-            for r_u in node_to_cost_map[u].keys():
-                for r_v in node_to_cost_map[v].keys():
-                    F[u][v].append(
-                        Optimizer._egress_cost_or_time(minimize_cost, u, r_u, v,
-                                                       r_v))
-
-        # Define the decision variables.
-        c = {
-            v: pulp.LpVariable.matrix(v.name, (range(len(k[v])),), cat='Binary')
-            for v in V
-        }
-
-        e = collections.defaultdict(dict)
-        for u, v in E:
-            num_vars = len(c[u]) * len(c[v])
-            e[u][v] = pulp.LpVariable.matrix(f'({u.name}->{v.name})',
-                                             (range(num_vars),),
-                                             cat='Binary')
-
-        # Formulate the constraints.
-        # 1. c[v] is an one-hot vector.
-        for v in V:
-            prob += pulp.lpSum(c[v]) == 1
-
-        # 2. e[u][v] is an one-hot vector.
-        for u, v in E:
-            prob += pulp.lpSum(e[u][v]) == 1
-
-        # 3. e[u][v] linearizes c[u] x c[v].
-        for u, v in E:
-            e_uv = e[u][v]  # 1-d one-hot vector
-            N_u = len(c[u])  # pylint: disable=invalid-name
-            N_v = len(c[v])  # pylint: disable=invalid-name
-
-            for row in range(N_u):
-                prob += pulp.lpSum(
-                    e_uv[N_v * row + col] for col in range(N_v)) == c[u][row]
-
-            for col in range(N_v):
-                prob += pulp.lpSum(
-                    e_uv[N_v * row + col] for row in range(N_u)) == c[v][col]
-
-        # Formulate the objective.
-        if minimize_cost:
-            objective = 0
-            for v in V:
-                objective += pulp.lpDot(c[v], k[v])
-            for u, v in E:
-                objective += pulp.lpDot(e[u][v], F[u][v])
-        else:
-            # We need additional decision variables.
-            finish_time = {
-                v: pulp.LpVariable(f'lat({v})', lowBound=0) for v in V
-            }
-            for u, v in E:
-                prob += finish_time[v] >= (pulp.lpDot(
-                    c[v], k[v]) + finish_time[u] + pulp.lpDot(e[u][v], F[u][v]))
-            sink_node = V[-1]
-            objective = finish_time[sink_node]
-        prob += objective
-
-        # Solve the optimization problem.
-        prob.solve(solver=pulp.PULP_CBC_CMD(msg=False))
-        assert prob.status != pulp.LpStatusInfeasible, \
-            'Cannot solve the optimization problem'
-        best_total_objective = prob.objective.value()
-
-        # Find the best plan for the DAG.
-        # node -> best resources
-        best_plan = {}
-        for node, variables in c.items():
-            selected = [variable.value() for variable in variables].index(1)
-            best_resources = list(node_to_cost_map[node].keys())[selected]
-            node.best_resources = best_resources
-            best_plan[node] = best_resources
-        return best_plan, best_total_objective
-
-    @staticmethod
-    def _compute_total_time(
-        graph,
-        topo_order: List[Task],
-        plan: Dict[Task, resources_lib.Resources],
-    ) -> float:
-        """Estimates the total time of running the DAG by the plan."""
-        cache_finish_time = {}
-
-        def finish_time(node):
-            if node in cache_finish_time:
-                return cache_finish_time[node]
-
-            resources = plan[node]
-            if node.time_estimator_func is None:
-                execution_time = 1 * 3600
-            else:
-                # The execution time of dummy nodes is always 0,
-                # as they have a time estimator lambda _: 0.
-                execution_time = node.estimate_runtime(resources)
-
-            pred_finish_times = [0]
-            for pred in graph.predecessors(node):
-                # FIXME: Account for egress time for multi-node clusters
-                egress_time = Optimizer._egress_cost_or_time(
-                    False, pred, plan[pred], node, resources)
-                pred_finish_times.append(finish_time(pred) + egress_time)
-
-            cache_finish_time[node] = execution_time + max(pred_finish_times)
-            return cache_finish_time[node]
-
-        sink_node = topo_order[-1]
-        return finish_time(sink_node)
-
-    @staticmethod
-    def _compute_total_cost(
-        graph,
-        topo_order: List[Task],
-        plan: Dict[Task, resources_lib.Resources],
-    ) -> float:
-        """Estimates the total cost of running the DAG by the plan."""
-        total_cost = 0
-        for node in topo_order:
-            resources = plan[node]
-            if node.time_estimator_func is None:
-                execution_time = 1 * 3600
-            else:
-                # The execution time of dummy nodes is always 0,
-                # as they have a time estimator lambda _: 0.
-                execution_time = node.estimate_runtime(resources)
-
-            cost_per_node = resources.get_cost(execution_time)
-            total_cost += cost_per_node * node.num_nodes
-
-            for pred in graph.predecessors(node):
-                # FIXME: Account for egress costs for multi-node clusters
-                egress_cost = Optimizer._egress_cost_or_time(
-                    True, pred, plan[pred], node, resources)
-                total_cost += egress_cost
-        return total_cost
-
-    @staticmethod
-    def _print_egress_plan(graph, plan, minimize_cost):
-        message_data = []
-        for parent, child in graph.edges():
-            src_cloud, dst_cloud, nbytes = Optimizer._get_egress_info(
-                parent, plan[parent], child, plan[child])
-            if nbytes == 0:
-                continue
-
-            if minimize_cost:
-                fn = Optimizer._egress_cost
-            else:
-                fn = Optimizer._egress_time
-            cost_or_time = fn(src_cloud, dst_cloud, nbytes)
-
-            if cost_or_time > 0:
-                if parent.name == _DUMMY_SOURCE_NAME:
-                    egress = [
-                        f'{child.get_inputs()} ({src_cloud})',
-                        f'{child} ({dst_cloud})'
-                    ]
-                else:
-                    egress = [
-                        f'{parent} ({src_cloud})', f'{child} ({dst_cloud})'
-                    ]
-                message_data.append((*egress, nbytes, cost_or_time))
-
-        if message_data:
-            metric = 'COST ($)' if minimize_cost else 'TIME (s)'
-            table = _create_table(['SOURCE', 'TARGET', 'SIZE (GB)', metric])
-            table.add_rows(reversed(message_data))
-            logger.info(f'Egress plan:\n{table}\n')
-
-    @staticmethod
-    def print_optimized_plan(
-        graph,
-        topo_order: List[Task],
-        best_plan: Dict[Task, resources_lib.Resources],
-        total_time: float,
-        total_cost: float,
-        node_to_cost_map: _TaskToCostMap,
-        minimize_cost: bool,
-    ):
-        logger.info('== Optimizer ==')
-        ordered_node_to_cost_map = collections.OrderedDict()
-        ordered_best_plan = collections.OrderedDict()
-        for node in topo_order:
-            if node.name not in (_DUMMY_SOURCE_NAME, _DUMMY_SINK_NAME):
-                ordered_node_to_cost_map[node] = node_to_cost_map[node]
-                ordered_best_plan[node] = best_plan[node]
-
-        is_trivial = all(len(v) == 1 for v in node_to_cost_map.values())
-        if not is_trivial and not env_options.Options.MINIMIZE_LOGGING.get():
-            metric_str = 'cost' if minimize_cost else 'run time'
-            logger.info(
-                f'{colorama.Style.BRIGHT}Target:{colorama.Style.RESET_ALL}'
-                f' minimizing {metric_str}')
-
-        print_hourly_cost = False
-        if len(ordered_node_to_cost_map) == 1:
-            node = list(ordered_node_to_cost_map.keys())[0]
-            if (node.time_estimator_func is None and
-                    node.get_inputs() is None and node.get_outputs() is None):
-                print_hourly_cost = True
-
-        if print_hourly_cost:
-            logger.info(f'{colorama.Style.BRIGHT}Estimated cost: '
-                        f'{colorama.Style.RESET_ALL}${total_cost:.1f} / hour\n')
-        else:
-            logger.info(f'{colorama.Style.BRIGHT}Estimated total runtime: '
-                        f'{colorama.Style.RESET_ALL}{total_time / 3600:.1f} '
-                        'hours\n'
-                        f'{colorama.Style.BRIGHT}Estimated total cost: '
-                        f'{colorama.Style.RESET_ALL}${total_cost:.1f}\n')
-
-        def _get_resources_element_list(
-                resources: 'resources_lib.Resources') -> List[str]:
-            accelerators = resources.accelerators
-            if accelerators is None:
-                accelerators = '-'
-            elif isinstance(accelerators, dict) and len(accelerators) == 1:
-                accelerators, count = list(accelerators.items())[0]
-                accelerators = f'{accelerators}:{count}'
-            spot = '[Spot]' if resources.use_spot else ''
-            cloud = resources.cloud
-            vcpus = cloud.get_vcpus_from_instance_type(resources.instance_type)
-            if vcpus is None:
-                vcpus = '-'
-            elif vcpus.is_integer():
-                vcpus = str(int(vcpus))
-            else:
-                vcpus = f'{vcpus:.1f}'
-            if resources.zone is None:
-                region_or_zone = resources.region
-            else:
-                region_or_zone = resources.zone
-            return [
-                str(cloud),
-                resources.instance_type + spot,
-                vcpus,
-                str(accelerators),
-                str(region_or_zone),
-            ]
-
-        # Print the list of resouces that the optimizer considered.
-        resource_fields = [
-            'CLOUD', 'INSTANCE', 'vCPUs', 'ACCELERATORS', 'REGION/ZONE'
-        ]
-        # Do not print Source or Sink.
-        best_plan_rows = [[t, t.num_nodes] + _get_resources_element_list(r)
-                          for t, r in ordered_best_plan.items()]
-        if len(best_plan_rows) > 1:
-            logger.info(
-                f'{colorama.Style.BRIGHT}Best plan: {colorama.Style.RESET_ALL}')
-            best_plan_table = _create_table(['TASK', '#NODES'] +
-                                            resource_fields)
-            best_plan_table.add_rows(best_plan_rows)
-            logger.info(f'{best_plan_table}\n')
-
-        # Print the egress plan if any data egress is scheduled.
-        Optimizer._print_egress_plan(graph, best_plan, minimize_cost)
-
-        metric = 'COST ($)' if minimize_cost else 'TIME (hr)'
-        field_names = resource_fields + [metric, 'CHOSEN']
-
-        num_tasks = len(ordered_node_to_cost_map)
-        for task, v in ordered_node_to_cost_map.items():
-            task_str = f'for Task {repr(task)!r}' if num_tasks > 1 else ''
-            plural = 's' if task.num_nodes > 1 else ''
-            logger.info(
-                f'{colorama.Style.BRIGHT}Considered resources {task_str}'
-                f'({task.num_nodes} node{plural}):'
-                f'{colorama.Style.RESET_ALL}')
-
-            # Only print 1 row per cloud.
-            best_per_cloud = {}
-            for resources, cost in v.items():
-                cloud = str(resources.cloud)
-                if cloud in best_per_cloud:
-                    if cost < best_per_cloud[cloud][1]:
-                        best_per_cloud[cloud] = (resources, cost)
-                else:
-                    best_per_cloud[cloud] = (resources, cost)
-
-            # If the DAG has multiple tasks, the chosen resources may not be
-            # the best resources for the task.
-            chosen_resources = best_plan[task]
-            best_per_cloud[str(chosen_resources.cloud)] = (chosen_resources,
-                                                           v[chosen_resources])
-
-            rows = []
-            for resources, cost in best_per_cloud.values():
-                if minimize_cost:
-                    cost = f'{cost:.2f}'
-                else:
-                    cost = f'{cost / 3600:.2f}'
-
-                row = [*_get_resources_element_list(resources), cost, '']
-                if resources == best_plan[task]:
-                    # Use tick sign for the chosen resources.
-                    row[-1] = (colorama.Fore.GREEN + '   ' + u'\u2714' +
-                               colorama.Style.RESET_ALL)
-                rows.append(row)
-
-            # NOTE: we've converted the cost to a string above, so we should
-            # convert it back to float for sorting.
-            rows = sorted(rows, key=lambda x: float(x[-2]))
-            # Highlight the chosen resources.
-            for row in rows:
-                if row[-1] != '':
-                    for i, cell in enumerate(row):
-                        row[i] = (f'{colorama.Style.BRIGHT}{cell}'
-                                  f'{colorama.Style.RESET_ALL}')
-                    break
-
-            table = _create_table(field_names)
-            table.add_rows(rows)
-            logger.info(f'{table}\n')
-
-    @staticmethod
-    def _print_candidates(node_to_candidate_map: _TaskToPerCloudCandidates):
-        for node, candidate_set in node_to_candidate_map.items():
-            accelerator = list(node.get_resources())[0].accelerators
-            is_multi_instances = False
-            if accelerator:
-                acc_name, acc_count = list(accelerator.items())[0]
-                for cloud, candidate_list in candidate_set.items():
-                    if len(candidate_list) > 1:
-                        is_multi_instances = True
-                        instance_list = [
-                            res.instance_type for res in candidate_list
-                        ]
-                        logger.info(
-                            f'Multiple {cloud} instances satisfy '
-                            f'{acc_name}:{int(acc_count)}. '
-                            f'The cheapest {candidate_list[0]!r} is considered '
-                            f'among:\n{instance_list}.\n')
-            if is_multi_instances:
-                logger.info(
-                    f'To list more details, run \'sky show-gpus {acc_name}\'.')
-
-    @staticmethod
-    def _optimize_objective(
-        dag: 'dag_lib.Dag',
-        minimize_cost: bool = True,
-        blocked_launchable_resources: Optional[List[
-            resources_lib.Resources]] = None,
-        quiet: bool = False,
-    ) -> Dict[Task, resources_lib.Resources]:
-        """Finds the optimal task-resource mapping for the entire DAG.
-
-        The optimal mapping should consider the egress cost/time so that
-        the total estimated cost/time of the DAG becomes the minimum.
-        """
-        import networkx as nx  # pylint: disable=import-outside-toplevel
-        # TODO: The output of this function is useful. Should generate a
-        # text plan and print to both console and a log file.
-
-        graph = dag.get_graph()
-        topo_order = list(nx.topological_sort(graph))
-
-        node_to_cost_map, node_to_candidate_map = \
-            Optimizer._estimate_nodes_cost_or_time(
-                topo_order,
-                minimize_cost,
-                blocked_launchable_resources)
-
-        if dag.is_chain():
-            best_plan, best_total_objective = Optimizer._optimize_by_dp(
-                topo_order, node_to_cost_map, minimize_cost)
-        else:
-            best_plan, best_total_objective = Optimizer._optimize_by_ilp(
-                graph, topo_order, node_to_cost_map, minimize_cost)
-
-        if minimize_cost:
-            total_time = Optimizer._compute_total_time(graph, topo_order,
-                                                       best_plan)
-            total_cost = best_total_objective
-        else:
-            total_time = best_total_objective
-            total_cost = Optimizer._compute_total_cost(graph, topo_order,
-                                                       best_plan)
-
-        if not quiet:
-            Optimizer.print_optimized_plan(graph, topo_order, best_plan,
-                                           total_time, total_cost,
-                                           node_to_cost_map, minimize_cost)
-            if not env_options.Options.MINIMIZE_LOGGING.get():
-                Optimizer._print_candidates(node_to_candidate_map)
-        return best_plan
-
-
-class DummyResources(resources_lib.Resources):
-    """A dummy Resources that has zero egress cost from/to."""
-
-    def __repr__(self) -> str:
-        return DummyResources._REPR
-
-    def get_cost(self, seconds):
-        return 0
-
-
-class DummyCloud(clouds.Cloud):
-    """A dummy Cloud that has zero egress cost from/to."""
-    _REPR = 'DummyCloud'
-    pass
-
-
-def _cloud_in_list(cloud: clouds.Cloud, lst: List[clouds.Cloud]) -> bool:
-    return any(cloud.is_same_cloud(c) for c in lst)
-
-
-def _make_launchables_for_valid_region_zones(
-    launchable_resources: resources_lib.Resources
-) -> List[resources_lib.Resources]:
-    assert launchable_resources.is_launchable()
-    # In principle, all provisioning requests should be made at the granularity
-    # of a single zone. However, for on-demand instances, we batch the requests
-    # to the zones in the same region in order to leverage the region-level
-    # provisioning APIs of AWS and Azure. This way, we can reduce the number of
-    # API calls, and thus the overall failover time. Note that this optimization
-    # does not affect the user cost since the clouds charge the same prices for
-    # on-demand instances in the same region regardless of the zones. On the
-    # other hand, for spot instances, we do not batch the requests because the
-    # "AWS" spot prices may vary across zones.
-
-    # NOTE(woosuk): GCP does not support region-level provisioning APIs. Thus,
-    # while we return per-region resources here, the provisioner will still
-    # issue the request for one zone at a time.
-    # NOTE(woosuk): If we support Azure spot instances, we should batch the
-    # requests since Azure spot prices are region-level.
-    # TODO(woosuk): Batch the per-zone AWS spot instance requests if they are
-    # in the same region and have the same price.
-    # TODO(woosuk): A better design is to implement batching at a higher level
-    # (e.g., in provisioner or optimizer), not here.
-    launchables = []
-    regions = launchable_resources.get_offering_regions_for_launchable()
-    for region in regions:
-        if launchable_resources.use_spot:
-            # Spot instances.
-            # Do not batch the per-zone requests.
-            for zone in region.zones:
-                launchables.append(
-                    launchable_resources.copy(region=region.name,
-                                              zone=zone.name))
-        else:
-            # On-demand instances.
-            # Batch the requests at the granularity of a single region.
-            launchables.append(launchable_resources.copy(region=region.name))
-    return launchables
-
-
-def _filter_out_blocked_launchable_resources(
-        launchable_resources: List[resources_lib.Resources],
-        blocked_launchable_resources: List[resources_lib.Resources]):
-    """Whether the resources are blocked."""
-    available_resources = []
-    for resources in launchable_resources:
-        for blocked_resources in blocked_launchable_resources:
-            if resources.should_be_blocked_by(blocked_resources):
-                break
-        else:  # non-blocked launchable resources. (no break)
-            available_resources.append(resources)
-    return available_resources
-
-
-def _fill_in_launchable_resources(
-    task: Task,
-    blocked_launchable_resources: Optional[List[resources_lib.Resources]],
-    try_fix_with_sky_check: bool = True,
-) -> Tuple[Dict[resources_lib.Resources, List[resources_lib.Resources]],
-           _PerCloudCandidates]:
-    backend_utils.check_public_cloud_enabled()
-    enabled_clouds = global_user_state.get_enabled_clouds()
-    launchable = collections.defaultdict(list)
-    cloud_candidates = collections.defaultdict(resources_lib.Resources)
-    if blocked_launchable_resources is None:
-        blocked_launchable_resources = []
-    for resources in task.get_resources():
-        if resources.cloud is not None and not _cloud_in_list(
-                resources.cloud, enabled_clouds):
-            if try_fix_with_sky_check:
-                # Explicitly check again to update the enabled cloud list.
-                check.check(quiet=True)
-                return _fill_in_launchable_resources(
-                    task, blocked_launchable_resources, False)
-            with ux_utils.print_exception_no_traceback():
-                raise exceptions.ResourcesUnavailableError(
-                    f'Task {task} requires {resources.cloud} which is not '
-                    f'enabled. To enable access, run {colorama.Style.BRIGHT}'
-                    f'sky check {colorama.Style.RESET_ALL}, or change the '
-                    'cloud requirement')
-        elif resources.is_launchable():
-            if isinstance(resources.cloud, clouds.GCP):
-                # Check if the host VM satisfies the max vCPU and memory limits.
-                clouds.GCP.check_accelerator_attachable_to_host(
-                    resources.instance_type, resources.accelerators,
-                    resources.zone)
-            # If the user has specified a GCP zone and the zone does not support
-            # the host-accelerator combination, then an error will be raised by
-            # the above check_accelerator_attachable_to_host() call.
-            # If the user has not specified any zone, a launchable will be made
-            # for every zone even if some of the zones do not support the
-            # host-accelerator combination. Then the provisioner may try to
-            # launch the instance, and fail over to other zones. We find this
-            # behavior acceptable because this will happen only when the user
-            # requested GCP 4:P100 or 8:K80 with a very large host VM.
-            launchable[resources] = _make_launchables_for_valid_region_zones(
-                resources)
-        else:
-            clouds_list = [resources.cloud
-                          ] if resources.cloud is not None else enabled_clouds
-            # Hack: When >=2 cloud candidates, always remove local cloud from
-            # possible candidates. This is so the optimizer will consider
-            # public clouds, except local. Local will be included as part of
-            # optimizer in a future PR.
-            # TODO(mluo): Add on-prem to cloud spillover.
-            if len(clouds_list) >= 2:
-                clouds_list = [
-                    c for c in clouds_list if not isinstance(c, clouds.Local)
-                ]
-            all_fuzzy_candidates = set()
-            for cloud in clouds_list:
-                (feasible_resources, fuzzy_candidate_list
-                ) = cloud.get_feasible_launchable_resources(resources)
-                if len(feasible_resources) > 0:
-                    # Assume feasible_resources is sorted by prices.
-                    cheapest = feasible_resources[0]
-                    # Generate region/zone-specified resources.
-                    launchable[resources].extend(
-                        _make_launchables_for_valid_region_zones(cheapest))
-                    cloud_candidates[cloud] = feasible_resources
-                else:
-                    all_fuzzy_candidates.update(fuzzy_candidate_list)
-            if len(launchable[resources]) == 0:
-                logger.info(f'No resource satisfying {resources.accelerators} '
-                            f'on {clouds_list}.')
-                if len(all_fuzzy_candidates) > 0:
-                    logger.info('Did you mean: '
-                                f'{colorama.Fore.CYAN}'
-                                f'{sorted(all_fuzzy_candidates)}'
-                                f'{colorama.Style.RESET_ALL}')
-
-        launchable[resources] = _filter_out_blocked_launchable_resources(
-            launchable[resources], blocked_launchable_resources)
-
-    return launchable, cloud_candidates
->>>>>>> 3c9533c7
+        return chosen_cluster