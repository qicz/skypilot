--- conflicted
+++ resolved
@@ -777,15 +777,10 @@
             accelerators = resources.get_accelerators_str()
             spot = resources.get_spot_str()
             cloud = resources.cloud
-<<<<<<< HEAD
-            print(f'cloud: {cloud}, instance: {resources.instance_type}')
-            vcpus, mem = cloud.get_vcpus_mem_from_instance_type(
-=======
             assert cloud is not None, 'Cloud must be specified'
             assert (resources.instance_type is not None), \
                 'Instance type must be specified'
             vcpus_, mem_ = cloud.get_vcpus_mem_from_instance_type(
->>>>>>> e3ef032a
                 resources.instance_type)
 
             def format_number(x: Optional[float]) -> str:
@@ -862,15 +857,15 @@
 
             # Handle special case for Kubernetes and SSH clouds
             if isinstance(resources.cloud, clouds.Kubernetes):
-                # Check if it's actually an SSH cloud by class name
+                # Region for Kubernetes-like clouds (SSH, Kubernetes) is the
+                # context name, i.e. different Kubernetes clusters. We add
+                # region to the key to show all the Kubernetes clusters in the
+                # optimizer table for better UX.
+
                 if resources.cloud.__class__.__name__ == 'SSH':
-                    # For SSH clouds, include region in key to distinguish different SSH clusters
                     resource_key_dict[
                         'cloud'] = 'SSH'  # Force the cloud name to be SSH
-                    resource_key_dict['region'] = resources.region
-                else:
-                    # For regular Kubernetes, keep existing behavior
-                    resource_key_dict['region'] = resources.region
+                resource_key_dict['region'] = resources.region
 
             return json.dumps(resource_key_dict, sort_keys=True)
 
