--- conflicted
+++ resolved
@@ -1627,18 +1627,6 @@
         # Kept for backward compatibility, clients before 0.11.0 will read this
         # field to check compatibility and hint the user to upgrade the CLI.
         # TODO(aylei): remove this field after 0.13.0
-<<<<<<< HEAD
-        'api_version': str(server_constants.API_VERSION),
-        'version': sky.__version__,
-        'version_on_disk': common.get_skypilot_version_on_disk(),
-        'commit': sky.__commit__,
-        'user': user.to_dict() if user is not None else None,
-        'basic_auth_enabled': os.environ.get(
-            constants.ENV_VAR_ENABLE_BASIC_AUTH, 'false').lower() == 'true',
-        'service_account_token_enabled':
-            (common_utils.is_service_account_token_enabled()),
-    }
-=======
         api_version=str(server_constants.API_VERSION),
         version=sky.__version__,
         version_on_disk=common.get_skypilot_version_on_disk(),
@@ -1646,8 +1634,9 @@
         basic_auth_enabled=os.environ.get(constants.ENV_VAR_ENABLE_BASIC_AUTH,
                                           'false').lower() == 'true',
         user=user if user is not None else None,
-    )
->>>>>>> 1fa6b191
+        service_account_token_enabled=(
+            common_utils.is_service_account_token_enabled()),
+    )
 
 
 @app.websocket('/kubernetes-pod-ssh-proxy')
