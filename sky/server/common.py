"""Common data structures and constants used in the API."""

import dataclasses
import enum
import functools
from http.cookiejar import CookieJar
from http.cookiejar import MozillaCookieJar
import json
import os
import pathlib
import re
import shutil
import subprocess
import sys
import tempfile
import time
import typing
from typing import Any, Dict, Literal, Optional, Tuple, Union
from urllib import parse
import uuid

import colorama
import filelock

import sky
from sky import exceptions
from sky import sky_logging
from sky import skypilot_config
from sky.adaptors import common as adaptors_common
from sky.client import service_account_auth
from sky.data import data_utils
from sky.server import constants as server_constants
from sky.server import rest
from sky.skylet import constants
from sky.usage import usage_lib
from sky.utils import annotations
from sky.utils import common_utils
from sky.utils import rich_utils
from sky.utils import ux_utils

if typing.TYPE_CHECKING:
    import pydantic
    import requests

    from sky import dag as dag_lib
    from sky import models
else:
    pydantic = adaptors_common.LazyImport('pydantic')
    requests = adaptors_common.LazyImport('requests')

DEFAULT_SERVER_URL = 'http://127.0.0.1:46580'
AVAILBLE_LOCAL_API_SERVER_HOSTS = ['0.0.0.0', 'localhost', '127.0.0.1']
AVAILABLE_LOCAL_API_SERVER_URLS = [
    f'http://{host}:46580' for host in AVAILBLE_LOCAL_API_SERVER_HOSTS
]

API_SERVER_CMD = '-m sky.server.server'
# The client dir on the API server for storing user-specific data, such as file
# mounts, logs, etc. This dir is empheral and will be cleaned up when the API
# server is restarted.
API_SERVER_CLIENT_DIR = pathlib.Path('~/.sky/api_server/clients')
RETRY_COUNT_ON_TIMEOUT = 3

# The maximum time to wait for the API server to start, set to a conservative
# value that unlikely to reach since the server might be just starting slowly
# (e.g. in high contention env) and we will exit eagerly if server exit.
WAIT_APISERVER_START_TIMEOUT_SEC = 60

_VERSION_INFO = (
    f'{colorama.Style.RESET_ALL}'
    f'{colorama.Style.DIM}'
    'client version: v{client_version} (API version: v{client_api_version})\n'
    'server version: v{server_version} (API version: v{server_api_version})'
    f'{colorama.Style.RESET_ALL}')
_LOCAL_API_SERVER_RESTART_HINT = (
    f'{colorama.Fore.YELLOW}Please restart the SkyPilot API server with:\n'
    f'{colorama.Style.BRIGHT}sky api stop; sky api start'
    f'{colorama.Style.RESET_ALL}')
_LOCAL_SERVER_VERSION_MISMATCH_WARNING = (
    f'{colorama.Fore.YELLOW}Client and local API server version mismatch:\n'
    '{version_info}\n'
    f'{_LOCAL_API_SERVER_RESTART_HINT}'
    f'{colorama.Style.RESET_ALL}')
_CLIENT_TOO_OLD_WARNING = (
    f'{colorama.Fore.YELLOW}Your SkyPilot client is too old:\n'
    '{version_info}\n'
    f'{colorama.Fore.YELLOW}Upgrade your client with:\n'
    '{command}'
    f'{colorama.Style.RESET_ALL}')
_REMOTE_SERVER_TOO_OLD_WARNING = (
    f'{colorama.Fore.YELLOW}SkyPilot API server is too old:\n'
    '{version_info}\n'
    f'{colorama.Fore.YELLOW}Contact your administrator to upgrade the '
    'remote API server or downgrade your local client with:\n'
    '{command}\n'
    f'{colorama.Style.RESET_ALL}')
_SERVER_INSTALL_VERSION_MISMATCH_WARNING = (
    f'{colorama.Fore.YELLOW}SkyPilot API server version does not match the '
    'installation on disk:\n'
    f'{colorama.Style.RESET_ALL}'
    f'{colorama.Style.DIM}'
    'running API server version: {server_version}\n'
    'installed API server version: {version_on_disk}\n'
    f'{colorama.Style.RESET_ALL}'
    f'{colorama.Fore.YELLOW}This can happen if you upgraded SkyPilot without '
    'restarting the API server.'
    f'{colorama.Style.RESET_ALL}')
# Parse local API version eargly to catch version format errors.
_LOCAL_API_VERSION: int = int(server_constants.API_VERSION)
# SkyPilot dev version.
_DEV_VERSION = '1.0.0-dev0'

RequestId = str
ApiVersion = Optional[str]

logger = sky_logging.init_logger(__name__)

hinted_for_server_install_version_mismatch = False


class ApiServerStatus(enum.Enum):
    HEALTHY = 'healthy'
    UNHEALTHY = 'unhealthy'
    VERSION_MISMATCH = 'version_mismatch'
    NEEDS_AUTH = 'needs_auth'


@dataclasses.dataclass
class ApiServerInfo:
    status: ApiServerStatus
    api_version: ApiVersion = None
    version: Optional[str] = None
    version_on_disk: Optional[str] = None
    commit: Optional[str] = None
    user: Optional[Dict[str, Any]] = None
    basic_auth_enabled: bool = False


def get_api_cookie_jar_path() -> pathlib.Path:
    """Returns the Path to the API cookie jar file."""
    return pathlib.Path(
        os.environ.get(server_constants.API_COOKIE_FILE_ENV_VAR,
                       server_constants.API_COOKIE_FILE_DEFAULT_LOCATION)
    ).expanduser().resolve()


def get_api_cookie_jar() -> requests.cookies.RequestsCookieJar:
    """Returns the cookie jar used by the client to access the API server."""
    cookie_jar = requests.cookies.RequestsCookieJar()
    cookie_path = get_api_cookie_jar_path()
    if cookie_path.exists():
        file_cookie_jar = MozillaCookieJar(cookie_path)
        file_cookie_jar.load()
        cookie_jar.update(file_cookie_jar)
    return cookie_jar


def set_api_cookie_jar(cookie_jar: CookieJar,
                       create_if_not_exists: bool = True) -> None:
    """Updates the file cookie jar with the given cookie jar."""
    cookie_path = get_api_cookie_jar_path()
    if not cookie_path.exists() and not create_if_not_exists:
        # if the file doesn't exist and we don't want to create it, do nothing
        return
    if not cookie_path.parent.exists():
        cookie_path.parent.mkdir(parents=True, exist_ok=True)

    file_cookie_jar = MozillaCookieJar(cookie_path)
    if cookie_path.exists():
        file_cookie_jar.load()

    for cookie in cookie_jar:
        file_cookie_jar.set_cookie(cookie)
    file_cookie_jar.save()


def get_cookies_from_response(
        response: 'requests.Response') -> requests.cookies.RequestsCookieJar:
    """Returns the cookies from the API server response."""
    server_url = get_server_url()
    cookies = response.cookies
    for prev_resp in response.history:
        for cookie in prev_resp.cookies:
            if cookie.domain in server_url:
                cookies.set_cookie(cookie)
    return cookies


def make_authenticated_request(method: str,
                               path: str,
                               server_url: Optional[str] = None,
                               **kwargs) -> 'requests.Response':
    """Make an authenticated HTTP request to the API server.

    Automatically handles service account token authentication or cookie-based
    authentication based on what's available.

    Args:
        method: HTTP method (GET, POST, etc.)
        path: API path (e.g., '/api/v1/status')
        server_url: Server URL, defaults to configured server
        **kwargs: Additional arguments to pass to requests

    Returns:
        requests.Response object
    """
    if server_url is None:
        server_url = get_server_url()

    # Prepare headers and URL for service account authentication
    headers = service_account_auth.get_service_account_headers()

    # Merge with existing headers
    if 'headers' in kwargs:
        headers.update(kwargs['headers'])
    kwargs['headers'] = headers

    # Use service account path if using bearer token
    if headers.get('Authorization'):
        url = service_account_auth.get_api_url_with_service_account_path(
            server_url, path)
    else:
        url = f'{server_url}{path}' if not path.startswith(
            '/') else f'{server_url}{path}'
        # Use cookie authentication
        if 'cookies' not in kwargs:
            kwargs['cookies'] = get_api_cookie_jar()

    # Make the request
    return requests.request(method, url, **kwargs)


@annotations.lru_cache(scope='global')
def get_server_url(host: Optional[str] = None) -> str:
    endpoint = DEFAULT_SERVER_URL
    if host is not None:
        endpoint = f'http://{host}:46580'

    url = os.environ.get(
        constants.SKY_API_SERVER_URL_ENV_VAR,
        skypilot_config.get_nested(('api_server', 'endpoint'), endpoint))
    return url.rstrip('/')


@annotations.lru_cache(scope='global')
def get_dashboard_url(server_url: str,
                      starting_page: Optional[str] = None) -> str:
    # The server_url may include username or password with the
    # format of https://username:password@example.com:8080/path
    # We need to remove the username and password and only
    # return `https://example.com:8080/path`
    parsed = parse.urlparse(server_url)
    # Reconstruct the URL without credentials but keeping the scheme
    dashboard_url = f'{parsed.scheme}://{parsed.hostname}'
    if parsed.port:
        dashboard_url = f'{dashboard_url}:{parsed.port}'
    if parsed.path:
        dashboard_url = f'{dashboard_url}{parsed.path}'
    dashboard_url = dashboard_url.rstrip('/')
    dashboard_url = f'{dashboard_url}/dashboard'
    if starting_page:
        dashboard_url = f'{dashboard_url}/{starting_page}'
    return dashboard_url


@annotations.lru_cache(scope='global')
def is_api_server_local():
    return get_server_url() in AVAILABLE_LOCAL_API_SERVER_URLS


def get_api_server_status(endpoint: Optional[str] = None) -> ApiServerInfo:
    """Retrieve the status of the API server.

    This function checks the health of the API server by sending a request
    to the server's health endpoint. It retries the connection a specified
    number of times in case of a timeout.

    Args:
        endpoint (Optional[str]): The endpoint of the API server.
        If None, the default endpoint will be used.

    Returns:
        ApiServerInfo: An object containing the status and API version
        of the server. The status can be HEALTHY, UNHEALTHY
        or VERSION_MISMATCH.
    """
    time_out_try_count = 1
    server_url = endpoint if endpoint is not None else get_server_url()
    while time_out_try_count <= RETRY_COUNT_ON_TIMEOUT:
        try:
<<<<<<< HEAD
            # Prepare headers and URL for service account authentication
            headers = service_account_auth.get_service_account_headers()
            health_url = (
                service_account_auth.get_api_url_with_service_account_path(
                    server_url, '/api/health'))

            # Use either service account auth or cookie auth
            if headers:
                response = requests.get(health_url,
                                        timeout=2.5,
                                        headers=headers)
            else:
                response = requests.get(f'{server_url}/api/health',
                                        timeout=2.5,
                                        cookies=get_api_cookie_jar())
=======
            response = rest.get(f'{server_url}/api/health',
                                timeout=2.5,
                                cookies=get_api_cookie_jar())
>>>>>>> 469d2b59
        except requests.exceptions.Timeout:
            if time_out_try_count == RETRY_COUNT_ON_TIMEOUT:
                return ApiServerInfo(status=ApiServerStatus.UNHEALTHY)
            time_out_try_count += 1
            continue
        except requests.exceptions.ConnectionError:
            return ApiServerInfo(status=ApiServerStatus.UNHEALTHY)

        logger.debug(f'Health check status: {response.status_code}')
        if response.status_code == 401:
            return ApiServerInfo(status=ApiServerStatus.NEEDS_AUTH)
        elif response.status_code != 200:
            return ApiServerInfo(status=ApiServerStatus.UNHEALTHY)
        # The response is 200, so we can parse the response.
        try:
            result = response.json()
            api_version = result.get('api_version')
            version = result.get('version')
            version_on_disk = result.get('version_on_disk')
            commit = result.get('commit')
            user = result.get('user')
            basic_auth_enabled = result.get('basic_auth_enabled')
            server_info = ApiServerInfo(status=ApiServerStatus.HEALTHY,
                                        api_version=api_version,
                                        version=version,
                                        version_on_disk=version_on_disk,
                                        commit=commit,
                                        user=user,
                                        basic_auth_enabled=basic_auth_enabled)
            if api_version is None or version is None or commit is None:
                logger.warning(f'API server response missing '
                               f'version info. {server_url} may '
                               f'not be running SkyPilot API server.')
                server_info.status = ApiServerStatus.UNHEALTHY
            elif api_version != server_constants.API_VERSION:
                server_info.status = ApiServerStatus.VERSION_MISMATCH
            cookies = get_cookies_from_response(response)
            set_api_cookie_jar(cookies, create_if_not_exists=False)
            return server_info
        except (json.JSONDecodeError, AttributeError) as e:
            # Try to check if we got redirected to a login page.
            for prev_response in response.history:
                logger.debug(f'Previous response: {prev_response.url}')
                # Heuristic: check if the url looks like a login page or
                # oauth flow.
                if any(key in prev_response.url for key in ['login', 'oauth2']):
                    logger.debug(f'URL {prev_response.url} looks like '
                                 'a login page or oauth flow, so try to '
                                 'get the cookie.')
                    return ApiServerInfo(status=ApiServerStatus.NEEDS_AUTH)
            logger.warning('Failed to parse API server response: '
                           f'{str(e)}')
            return ApiServerInfo(status=ApiServerStatus.UNHEALTHY)

    return ApiServerInfo(status=ApiServerStatus.UNHEALTHY)


def handle_request_error(response: 'requests.Response') -> None:
    if response.status_code != 200:
        with ux_utils.print_exception_no_traceback():
            raise RuntimeError(
                'Failed to process response from SkyPilot API server at '
                f'{response.url}. '
                f'Response: {response.status_code} '
                f'{response.text}')


def get_request_id(response: 'requests.Response') -> RequestId:
    handle_request_error(response)
    request_id = response.headers.get('X-Skypilot-Request-ID')
    if request_id is None:
        request_id = response.headers.get('X-Request-ID')
    if request_id is None:
        with ux_utils.print_exception_no_traceback():
            raise RuntimeError(
                'Failed to get request ID from SkyPilot API server at '
                f'{get_server_url()}. Response: {response.status_code} '
                f'{response.text}')
    return request_id


def _start_api_server(deploy: bool = False,
                      host: str = '127.0.0.1',
                      foreground: bool = False,
                      metrics: bool = False,
                      metrics_port: Optional[int] = None,
                      enable_basic_auth: bool = False):
    """Starts a SkyPilot API server locally."""
    server_url = get_server_url(host)
    assert server_url in AVAILABLE_LOCAL_API_SERVER_URLS, (
        f'server url {server_url} is not a local url')
    with rich_utils.client_status('Starting SkyPilot API server, '
                                  f'view logs at {constants.API_SERVER_LOGS}'):
        logger.info(f'{colorama.Style.DIM}Failed to connect to '
                    f'SkyPilot API server at {server_url}. '
                    'Starting a local server.'
                    f'{colorama.Style.RESET_ALL}')
        if not is_api_server_local():
            raise RuntimeError(f'Cannot start API server: {get_server_url()} '
                               'is not a local URL')

        # Check available memory before starting the server.
        avail_mem_size_gb: float = common_utils.get_mem_size_gb()
        if avail_mem_size_gb <= server_constants.MIN_AVAIL_MEM_GB:
            logger.warning(
                f'{colorama.Fore.YELLOW}Your SkyPilot API server machine only '
                f'has {avail_mem_size_gb:.1f}GB memory available. '
                f'At least {server_constants.MIN_AVAIL_MEM_GB}GB is '
                'recommended to support higher load with better performance.'
                f'{colorama.Style.RESET_ALL}')

        args = [sys.executable, *API_SERVER_CMD.split()]
        if deploy:
            args += ['--deploy']
        if host is not None:
            args += [f'--host={host}']
        if metrics_port is not None:
            args += [f'--metrics-port={metrics_port}']

        if foreground:
            # Replaces the current process with the API server
            os.environ[constants.ENV_VAR_IS_SKYPILOT_SERVER] = 'true'
            _set_metrics_env_var(os.environ, metrics, deploy)
            if enable_basic_auth:
                os.environ[constants.ENV_VAR_ENABLE_BASIC_AUTH] = 'true'
            os.execvp(args[0], args)

        log_path = os.path.expanduser(constants.API_SERVER_LOGS)
        os.makedirs(os.path.dirname(log_path), exist_ok=True)

        # For spawn mode, copy the environ to avoid polluting the SDK process.
        server_env = os.environ.copy()
        server_env[constants.ENV_VAR_IS_SKYPILOT_SERVER] = 'true'
        _set_metrics_env_var(server_env, metrics, deploy)
        # Start the API server process in the background and don't wait for it.
        # If this is called from a CLI invocation, we need
        # start_new_session=True so that SIGINT on the CLI will not also kill
        # the API server.
        server_env = os.environ.copy()
        server_env[constants.ENV_VAR_IS_SKYPILOT_SERVER] = 'true'
        if enable_basic_auth:
            server_env[constants.ENV_VAR_ENABLE_BASIC_AUTH] = 'true'
        with open(log_path, 'w', encoding='utf-8') as log_file:
            # Because the log file is opened using a with statement, it may seem
            # that the file will be closed when the with statement is exited
            # causing the child process to be unable to write to the log file.
            # However, Popen makes the file descriptor inheritable which means
            # the child process will inherit its own copy of the fd,
            # independent of the parent's fd table which enables to child
            # process to continue writing to the log file.
            proc = subprocess.Popen(args,
                                    stdout=log_file,
                                    stderr=subprocess.STDOUT,
                                    stdin=subprocess.DEVNULL,
                                    start_new_session=True,
                                    env=server_env)

        start_time = time.time()
        while True:
            # Check if process has exited
            if proc.poll() is not None:
                with ux_utils.print_exception_no_traceback():
                    raise RuntimeError(
                        'SkyPilot API server process exited unexpectedly.\n'
                        f'View logs at: {constants.API_SERVER_LOGS}')
            try:
                check_server_healthy()
            except exceptions.APIVersionMismatchError:
                raise
            except Exception as e:  # pylint: disable=broad-except
                if time.time() - start_time >= WAIT_APISERVER_START_TIMEOUT_SEC:
                    with ux_utils.print_exception_no_traceback():
                        raise RuntimeError(
                            'Failed to start SkyPilot API server at '
                            f'{get_server_url(host)}'
                            '\nView logs at: '
                            f'{constants.API_SERVER_LOGS}') from e
                time.sleep(0.5)
            else:
                break

        server_url = get_server_url(host)
        dashboard_msg = ''
        api_server_info = get_api_server_status(server_url)
        if api_server_info.version == _DEV_VERSION:
            dashboard_msg += (
                f'\n{colorama.Style.RESET_ALL}{ux_utils.INDENT_SYMBOL}'
                f'{colorama.Fore.YELLOW}')
            if not os.path.isdir(server_constants.DASHBOARD_DIR):
                dashboard_msg += (
                    'Dashboard is not built, '
                    'to build: npm --prefix sky/dashboard install '
                    '&& npm --prefix sky/dashboard run build\n')
            else:
                dashboard_msg += (
                    'Dashboard may be stale when installed from source, '
                    'to rebuild: npm --prefix sky/dashboard install '
                    '&& npm --prefix sky/dashboard run build')
        logger.info(
            ux_utils.finishing_message(
                f'SkyPilot API server started. {dashboard_msg}'))


def _set_metrics_env_var(env: Union[Dict[str, str], os._Environ], metrics: bool,
                         deploy: bool):
    """Sets the metrics environment variables.

    Args:
        env: The environment variables to set.
        metrics: Whether to enable metrics.
        deploy: Whether the server is running in deploy mode, which means
            multiple processes might be running.
    """
    if metrics:
        env[constants.ENV_VAR_SERVER_METRICS_ENABLED] = 'true'
        if deploy:
            metrics_dir = os.path.join(tempfile.gettempdir(), 'metrics')
            shutil.rmtree(metrics_dir, ignore_errors=True)
            os.makedirs(metrics_dir, exist_ok=True)
            # Refer to https://prometheus.github.io/client_python/multiprocess/
            env['PROMETHEUS_MULTIPROC_DIR'] = metrics_dir


def check_server_healthy(
    endpoint: Optional[str] = None
) -> Tuple[Literal[
        # Use an incomplete list of Literals here to enforce raising for other
        # enum values.
        ApiServerStatus.HEALTHY, ApiServerStatus.NEEDS_AUTH], ApiServerInfo]:
    """Check if the API server is healthy.

    Args:
        endpoint (Optional[str]): The endpoint of the API server.
        If None, the default endpoint will be used.

    Raises:
        RuntimeError: If the server is not healthy or the client version does
            not match the server version.

    Returns:
        ApiServerStatus: The status of the API server, unless the server is
            unhealthy or the client version does not match the server version,
            in which case an exception is raised.
    """
    endpoint = endpoint if endpoint is not None else get_server_url()
    api_server_info = get_api_server_status(endpoint)
    api_server_status = api_server_info.status
    if api_server_status == ApiServerStatus.VERSION_MISMATCH:
        sv = api_server_info.api_version
        assert sv is not None, 'Server API version is None'
        try:
            server_is_older = int(sv) < _LOCAL_API_VERSION
        except ValueError:
            # Raised when the server version using an unknown scheme.
            # Version compatibility checking is expected to handle all legacy
            # cases so we safely assume the server is newer when the version
            # scheme is unknown.
            logger.debug('API server version using unknown scheme: %s', sv)
            server_is_older = False
        version_info = _get_version_info_hint(api_server_info)
        if is_api_server_local():
            # For local server, just hint user to restart the server to get
            # a consistent version.
            msg = _LOCAL_SERVER_VERSION_MISMATCH_WARNING.format(
                version_info=version_info)
        else:
            assert api_server_info.version is not None, 'Server version is None'
            if server_is_older:
                msg = _REMOTE_SERVER_TOO_OLD_WARNING.format(
                    version_info=version_info,
                    command=_install_server_version_command(api_server_info))
            else:
                msg = _CLIENT_TOO_OLD_WARNING.format(
                    version_info=version_info,
                    command=_install_server_version_command(api_server_info))
        with ux_utils.print_exception_no_traceback():
            raise exceptions.APIVersionMismatchError(msg)
    elif api_server_status == ApiServerStatus.UNHEALTHY:
        with ux_utils.print_exception_no_traceback():
            raise exceptions.ApiServerConnectionError(endpoint)

    # If the user ran pip upgrade, but the server wasn't restarted, warn them.
    # We check this using the info from /api/health, rather than in the
    # executor, because the executor could be started after the main server
    # process, picking up the new code, even though the main server process is
    # still running the old code.
    # Note that this code is running on the client side, so calling
    # get_skypilot_version_on_disk() from here is not correct.

    # Only show this hint once per process.
    global hinted_for_server_install_version_mismatch

    if (api_server_info.version_on_disk is not None and
            api_server_info.version != api_server_info.version_on_disk and
            not hinted_for_server_install_version_mismatch):

        logger.warning(
            _SERVER_INSTALL_VERSION_MISMATCH_WARNING.format(
                server_version=api_server_info.version,
                version_on_disk=api_server_info.version_on_disk))
        if is_api_server_local():
            logger.warning(_LOCAL_API_SERVER_RESTART_HINT)

        hinted_for_server_install_version_mismatch = True

    return api_server_status, api_server_info


def _get_version_info_hint(server_info: ApiServerInfo) -> str:
    assert server_info.version is not None, 'Server version is None'
    # version_on_disk may be None if the server is older
    assert server_info.commit is not None, 'Server commit is None'
    sv = server_info.version
    cv = sky.__version__
    if server_info.version == _DEV_VERSION:
        sv = f'{sv} with commit {server_info.commit}'
    if cv == _DEV_VERSION:
        cv = f'{cv} with commit {sky.__commit__}'
    return _VERSION_INFO.format(client_version=cv,
                                server_version=sv,
                                client_api_version=server_constants.API_VERSION,
                                server_api_version=server_info.api_version)


def _install_server_version_command(server_info: ApiServerInfo) -> str:
    assert server_info.version is not None, 'Server version is None'
    assert server_info.commit is not None, 'Server commit is None'
    if server_info.version == _DEV_VERSION:
        # Dev build without valid version.
        return ('pip install git+https://github.com/skypilot-org/skypilot@'
                f'{server_info.commit}')
    elif 'dev' in server_info.version:
        # Nightly version.
        return f'pip install -U "skypilot-nightly=={server_info.version}"'
    else:
        # Stable version.
        return f'pip install -U "skypilot=={server_info.version}"'


# Keep in sync with sky/setup_files/setup.py find_version()
def get_skypilot_version_on_disk() -> str:
    """Get the version of the SkyPilot code on disk."""
    current_file_path = pathlib.Path(__file__)
    assert str(current_file_path).endswith(
        'server/common.py'), current_file_path
    sky_root = current_file_path.parent.parent
    with open(sky_root / '__init__.py', 'r', encoding='utf-8') as fp:
        version_match = re.search(r'^__version__ = [\'"]([^\'"]*)[\'"]',
                                  fp.read(), re.M)
        if version_match:
            return version_match.group(1)
        raise RuntimeError('Unable to find version string.')


def check_server_healthy_or_start_fn(deploy: bool = False,
                                     host: str = '127.0.0.1',
                                     foreground: bool = False,
                                     metrics: bool = False,
                                     metrics_port: Optional[int] = None,
                                     enable_basic_auth: bool = False):
    api_server_status = None
    try:
        api_server_status, _ = check_server_healthy()
        if api_server_status == ApiServerStatus.NEEDS_AUTH:
            endpoint = get_server_url()
            with ux_utils.print_exception_no_traceback():
                raise exceptions.ApiServerAuthenticationError(endpoint)
    except exceptions.ApiServerConnectionError as exc:
        endpoint = get_server_url()
        if not is_api_server_local():
            with ux_utils.print_exception_no_traceback():
                raise exceptions.ApiServerConnectionError(endpoint) from exc
        # Lock to prevent multiple processes from starting the server at the
        # same time, causing issues with database initialization.
        with filelock.FileLock(
                os.path.expanduser(constants.API_SERVER_CREATION_LOCK_PATH)):
            # Check again if server is already running. Other processes may
            # have started the server while we were waiting for the lock.
            api_server_info = get_api_server_status(endpoint)
            if api_server_info.status == ApiServerStatus.UNHEALTHY:
                _start_api_server(deploy, host, foreground, metrics,
                                  metrics_port, enable_basic_auth)


def check_server_healthy_or_start(func):

    @functools.wraps(func)
    def wrapper(*args, deploy: bool = False, host: str = '127.0.0.1', **kwargs):
        check_server_healthy_or_start_fn(deploy, host)
        return func(*args, **kwargs)

    return wrapper


def process_mounts_in_task_on_api_server(task: str, env_vars: Dict[str, str],
                                         workdir_only: bool) -> 'dag_lib.Dag':
    """Translates the file mounts path in a task to the path on API server.

    When a task involves file mounts, the client will invoke
    `upload_mounts_to_api_server` above to upload those local files to the API
    server first. This function will then translates the paths in the task to
    be the actual file paths on the API server, based on the
    `file_mounts_mapping` in the task set by the client.

    Args:
        task: The task to be translated.
        env_vars: The environment variables of the task.
        workdir_only: Whether to only translate the workdir, which is used for
            `exec`, as it does not need other files/folders in file_mounts.

    Returns:
        The translated task as a single-task dag.
    """
    from sky.utils import dag_utils  # pylint: disable=import-outside-toplevel

    user_hash = env_vars.get(constants.USER_ID_ENV_VAR, 'unknown')

    # We should not use int(time.time()) as there can be multiple requests at
    # the same second.
    task_id = str(uuid.uuid4().hex)
    client_dir = (API_SERVER_CLIENT_DIR.expanduser().resolve() / user_hash)
    client_task_dir = client_dir / 'tasks'
    client_task_dir.mkdir(parents=True, exist_ok=True)

    client_task_path = client_task_dir / f'{task_id}.yaml'
    client_task_path.write_text(task)

    client_file_mounts_dir = client_dir / 'file_mounts'
    client_file_mounts_dir.mkdir(parents=True, exist_ok=True)

    def _get_client_file_mounts_path(
            original_path: str, file_mounts_mapping: Dict[str, str]) -> str:
        return str(client_file_mounts_dir /
                   file_mounts_mapping[original_path].lstrip('/'))

    task_configs = common_utils.read_yaml_all(str(client_task_path))
    for task_config in task_configs:
        if task_config is None:
            continue
        file_mounts_mapping = task_config.get('file_mounts_mapping', {})
        if not file_mounts_mapping:
            # We did not mount any files to new paths on the remote server
            # so no need to resolve filepaths.
            continue
        if 'workdir' in task_config:
            workdir = task_config['workdir']
            task_config['workdir'] = str(
                client_file_mounts_dir /
                file_mounts_mapping[workdir].lstrip('/'))
        if workdir_only:
            continue
        if 'file_mounts' in task_config:
            file_mounts = task_config['file_mounts']
            for dst, src in file_mounts.items():
                if isinstance(src, str):
                    if not data_utils.is_cloud_store_url(src):
                        file_mounts[dst] = _get_client_file_mounts_path(
                            src, file_mounts_mapping)
                elif isinstance(src, dict):
                    if 'source' in src:
                        source = src['source']
                        if isinstance(source, str):
                            if data_utils.is_cloud_store_url(source):
                                continue
                            src['source'] = _get_client_file_mounts_path(
                                source, file_mounts_mapping)
                        else:
                            new_source = []
                            for src_item in source:
                                new_source.append(
                                    _get_client_file_mounts_path(
                                        src_item, file_mounts_mapping))
                            src['source'] = new_source
                else:
                    raise ValueError(f'Unexpected file_mounts value: {src}')
        if 'service' in task_config:
            service = task_config['service']
            if 'tls' in service:
                tls = service['tls']
                for key in ['keyfile', 'certfile']:
                    if key in tls:
                        tls[key] = _get_client_file_mounts_path(
                            tls[key], file_mounts_mapping)

    # We can switch to using string, but this is to make it easier to debug, by
    # persisting the translated task yaml file.
    translated_client_task_path = client_dir / f'{task_id}_translated.yaml'
    common_utils.dump_yaml(str(translated_client_task_path), task_configs)

    dag = dag_utils.load_chain_dag_from_yaml(str(translated_client_task_path))
    return dag


def api_server_user_logs_dir_prefix(
        user_hash: Optional[str] = None) -> pathlib.Path:
    if user_hash is None:
        user_hash = common_utils.get_user_hash()
    return API_SERVER_CLIENT_DIR / user_hash / 'sky_logs'


def request_body_to_params(body: 'pydantic.BaseModel') -> Dict[str, Any]:
    return {
        k: v for k, v in body.model_dump(mode='json').items() if v is not None
    }


def reload_for_new_request(client_entrypoint: Optional[str],
                           client_command: Optional[str],
                           using_remote_api_server: bool, user: 'models.User'):
    """Reload modules, global variables, and usage message for a new request."""
    # This should be called first to make sure the logger is up-to-date.
    sky_logging.reload_logger()

    # Reload the skypilot config to make sure the latest config is used.
    skypilot_config.safe_reload_config()

    # Reset the client entrypoint and command for the usage message.
    common_utils.set_request_context(
        client_entrypoint=client_entrypoint,
        client_command=client_command,
        using_remote_api_server=using_remote_api_server,
        user=user,
    )

    # Clear cache should be called before reload_logger and usage reset,
    # otherwise, the latest env var will not be used.
    for func in annotations.FUNCTIONS_NEED_RELOAD_CACHE:
        func.cache_clear()

    # We need to reset usage message, so that the message is up-to-date with the
    # latest information in the context, e.g. client entrypoint and run id.
    usage_lib.messages.reset(usage_lib.MessageType.USAGE)


def clear_local_api_server_database() -> None:
    """Removes the local API server database.

    The CLI can call this during cleanup of a local API server, or the API
    server can call it during startup.
    """
    # Remove the database for requests including any files starting with
    # api.constants.API_SERVER_REQUEST_DB_PATH
    db_path = os.path.expanduser(server_constants.API_SERVER_REQUEST_DB_PATH)
    for extension in ['', '-shm', '-wal']:
        try:
            os.remove(f'{db_path}{extension}')
        except FileNotFoundError:
            logger.debug(f'Database file {db_path}{extension} not found.')<|MERGE_RESOLUTION|>--- conflicted
+++ resolved
@@ -288,7 +288,6 @@
     server_url = endpoint if endpoint is not None else get_server_url()
     while time_out_try_count <= RETRY_COUNT_ON_TIMEOUT:
         try:
-<<<<<<< HEAD
             # Prepare headers and URL for service account authentication
             headers = service_account_auth.get_service_account_headers()
             health_url = (
@@ -304,11 +303,6 @@
                 response = requests.get(f'{server_url}/api/health',
                                         timeout=2.5,
                                         cookies=get_api_cookie_jar())
-=======
-            response = rest.get(f'{server_url}/api/health',
-                                timeout=2.5,
-                                cookies=get_api_cookie_jar())
->>>>>>> 469d2b59
         except requests.exceptions.Timeout:
             if time_out_try_count == RETRY_COUNT_ON_TIMEOUT:
                 return ApiServerInfo(status=ApiServerStatus.UNHEALTHY)
