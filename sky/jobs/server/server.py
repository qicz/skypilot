"""REST API for managed jobs."""

import fastapi

from sky import sky_logging
from sky.jobs.server import core
from sky.server import common as server_common
from sky.server import stream_utils
from sky.server.requests import executor
from sky.server.requests import payloads
from sky.server.requests import requests as api_requests
from sky.skylet import constants
from sky.utils import common

logger = sky_logging.init_logger(__name__)

router = fastapi.APIRouter()


@router.post('/launch')
async def launch(request: fastapi.Request,
                 jobs_launch_body: payloads.JobsLaunchBody) -> None:
    executor.schedule_request(
        request_id=request.state.request_id,
        request_name='jobs.launch',
        request_body=jobs_launch_body,
        func=core.launch,
        schedule_type=api_requests.ScheduleType.LONG,
        request_cluster_name=common.JOB_CONTROLLER_NAME,
    )


@router.post('/queue')
async def queue(request: fastapi.Request,
                jobs_queue_body: payloads.JobsQueueBody) -> None:
    executor.schedule_request(
        request_id=request.state.request_id,
        request_name='jobs.queue',
        request_body=jobs_queue_body,
        func=core.queue,
        schedule_type=(api_requests.ScheduleType.LONG if jobs_queue_body.refresh
                       else api_requests.ScheduleType.SHORT),
        request_cluster_name=common.JOB_CONTROLLER_NAME,
    )


@router.post('/cancel')
async def cancel(request: fastapi.Request,
                 jobs_cancel_body: payloads.JobsCancelBody) -> None:
    executor.schedule_request(
        request_id=request.state.request_id,
        request_name='jobs.cancel',
        request_body=jobs_cancel_body,
        func=core.cancel,
        schedule_type=api_requests.ScheduleType.SHORT,
        request_cluster_name=common.JOB_CONTROLLER_NAME,
    )


@router.post('/logs')
async def logs(
    request: fastapi.Request, jobs_logs_body: payloads.JobsLogsBody,
    background_tasks: fastapi.BackgroundTasks
) -> fastapi.responses.StreamingResponse:
    executor.schedule_request(
        request_id=request.state.request_id,
        request_name='jobs.logs',
        request_body=jobs_logs_body,
        func=core.tail_logs,
        # TODO(aylei): We have tail logs scheduled as SHORT request, because it
        # should be responsive. However, it can be long running if the user's
        # job keeps running, and we should avoid it taking the SHORT worker
        # indefinitely.
        # When refresh is True we schedule it as LONG because a controller
        # restart might be needed.
        schedule_type=api_requests.ScheduleType.LONG
        if jobs_logs_body.refresh else api_requests.ScheduleType.SHORT,
        request_cluster_name=common.JOB_CONTROLLER_NAME,
    )
    request_task = api_requests.get_request(request.state.request_id)

    return stream_utils.stream_response(
        request_id=request_task.request_id,
        logs_path=request_task.log_path,
        background_tasks=background_tasks,
    )


@router.post('/download_logs')
async def download_logs(
        request: fastapi.Request,
        jobs_download_logs_body: payloads.JobsDownloadLogsBody) -> None:
    user_hash = jobs_download_logs_body.env_vars[constants.USER_ID_ENV_VAR]
    logs_dir_on_api_server = server_common.api_server_user_logs_dir_prefix(
        user_hash)
    logs_dir_on_api_server.expanduser().mkdir(parents=True, exist_ok=True)
    # We should reuse the original request body, so that the env vars, such as
    # user hash, are kept the same.
    jobs_download_logs_body.local_dir = str(logs_dir_on_api_server)
    executor.schedule_request(
        request_id=request.state.request_id,
        request_name='jobs.download_logs',
        request_body=jobs_download_logs_body,
        func=core.download_logs,
        schedule_type=api_requests.ScheduleType.LONG
        if jobs_download_logs_body.refresh else api_requests.ScheduleType.SHORT,
        request_cluster_name=common.JOB_CONTROLLER_NAME,
    )


<<<<<<< HEAD
@router.post('/pool_up')
async def pool_up(request: fastapi.Request,
                  jobs_pool_up_body: payloads.JobsPoolUpBody) -> None:
    executor.schedule_request(
        request_id=request.state.request_id,
        request_name='jobs.pool_up',
        request_body=jobs_pool_up_body,
        func=core.pool_up,
=======
@router.post('/pool_apply')
async def pool_apply(request: fastapi.Request,
                     jobs_pool_apply_body: payloads.JobsPoolApplyBody) -> None:
    executor.schedule_request(
        request_id=request.state.request_id,
        request_name='jobs.pool_apply',
        request_body=jobs_pool_apply_body,
        func=core.pool_apply,
>>>>>>> 6ddfb3cd
        schedule_type=api_requests.ScheduleType.LONG,
        request_cluster_name=common.SKY_SERVE_CONTROLLER_NAME,
    )


<<<<<<< HEAD
@router.post('/pool_update')
async def pool_update(
        request: fastapi.Request,
        jobs_pool_update_body: payloads.JobsPoolUpdateBody) -> None:
    executor.schedule_request(
        request_id=request.state.request_id,
        request_name='jobs.pool_update',
        request_body=jobs_pool_update_body,
        func=core.pool_update,
        schedule_type=api_requests.ScheduleType.SHORT,
        request_cluster_name=common.SKY_SERVE_CONTROLLER_NAME,
    )


=======
>>>>>>> 6ddfb3cd
@router.post('/pool_down')
async def pool_down(request: fastapi.Request,
                    jobs_pool_down_body: payloads.JobsPoolDownBody) -> None:
    executor.schedule_request(
        request_id=request.state.request_id,
        request_name='jobs.pool_down',
        request_body=jobs_pool_down_body,
        func=core.pool_down,
        schedule_type=api_requests.ScheduleType.SHORT,
        request_cluster_name=common.SKY_SERVE_CONTROLLER_NAME,
    )


@router.post('/pool_status')
async def pool_status(
        request: fastapi.Request,
        jobs_pool_status_body: payloads.JobsPoolStatusBody) -> None:
    executor.schedule_request(
        request_id=request.state.request_id,
        request_name='jobs.pool_status',
        request_body=jobs_pool_status_body,
        func=core.pool_status,
        schedule_type=api_requests.ScheduleType.SHORT,
        request_cluster_name=common.SKY_SERVE_CONTROLLER_NAME,
    )<|MERGE_RESOLUTION|>--- conflicted
+++ resolved
@@ -108,16 +108,6 @@
     )
 
 
-<<<<<<< HEAD
-@router.post('/pool_up')
-async def pool_up(request: fastapi.Request,
-                  jobs_pool_up_body: payloads.JobsPoolUpBody) -> None:
-    executor.schedule_request(
-        request_id=request.state.request_id,
-        request_name='jobs.pool_up',
-        request_body=jobs_pool_up_body,
-        func=core.pool_up,
-=======
 @router.post('/pool_apply')
 async def pool_apply(request: fastapi.Request,
                      jobs_pool_apply_body: payloads.JobsPoolApplyBody) -> None:
@@ -126,29 +116,11 @@
         request_name='jobs.pool_apply',
         request_body=jobs_pool_apply_body,
         func=core.pool_apply,
->>>>>>> 6ddfb3cd
         schedule_type=api_requests.ScheduleType.LONG,
         request_cluster_name=common.SKY_SERVE_CONTROLLER_NAME,
     )
 
 
-<<<<<<< HEAD
-@router.post('/pool_update')
-async def pool_update(
-        request: fastapi.Request,
-        jobs_pool_update_body: payloads.JobsPoolUpdateBody) -> None:
-    executor.schedule_request(
-        request_id=request.state.request_id,
-        request_name='jobs.pool_update',
-        request_body=jobs_pool_update_body,
-        func=core.pool_update,
-        schedule_type=api_requests.ScheduleType.SHORT,
-        request_cluster_name=common.SKY_SERVE_CONTROLLER_NAME,
-    )
-
-
-=======
->>>>>>> 6ddfb3cd
 @router.post('/pool_down')
 async def pool_down(request: fastapi.Request,
                     jobs_pool_down_body: payloads.JobsPoolDownBody) -> None:
