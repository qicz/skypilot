--- conflicted
+++ resolved
@@ -7,6 +7,7 @@
 import click
 
 from sky import sky_logging
+from sky import skypilot_config
 from sky.adaptors import common as adaptors_common
 from sky.client import common as client_common
 from sky.client import sdk
@@ -68,10 +69,12 @@
     """
 
     dag = dag_utils.convert_entrypoint_to_dag(task)
-<<<<<<< HEAD
+    # Apply the client-side admin policy.
+    dag, config = admin_policy_utils.apply(dag, at_client_side=True)
     dag, upload_list = client_common.prepare_upload_mounts_to_api_server(dag)
-    dag_id = sdk.validate(dag)
-    logger.info(f'DAG ID: {dag_id}')
+    with skypilot_config.replace_skypilot_config(config):
+        # Validate the dag, server-side policy will be applied here if any.
+        dag_id = sdk.validate(dag)
     if _need_confirmation:
         if dag_id is not None:
             request_id = sdk.optimize(dag_id=dag_id)
@@ -90,39 +93,11 @@
         body.task = dag_utils.dump_chain_dag_to_yaml_str(dag)
     response = requests.post(
         f'{server_common.get_server_url()}/jobs/launch',
-        json=json.loads(body.model_dump_json()),
+        json=json.loads(body.model_dump_json(exclude_unset=True)),
         timeout=(5, None),
         cookies=server_common.get_api_cookie_jar(),
     )
     return server_common.get_request_id(response)
-=======
-    with admin_policy_utils.apply_and_use_config_in_current_request(
-            dag, at_client_side=True) as dag:
-        sdk.validate(dag)
-        if _need_confirmation:
-            request_id = sdk.optimize(dag)
-            sdk.stream_and_get(request_id)
-            prompt = f'Launching a managed job {dag.name!r}. Proceed?'
-            if prompt is not None:
-                click.confirm(prompt,
-                              default=True,
-                              abort=True,
-                              show_default=True)
-
-        dag = client_common.upload_mounts_to_api_server(dag)
-        dag_str = dag_utils.dump_chain_dag_to_yaml_str(dag)
-        body = payloads.JobsLaunchBody(
-            task=dag_str,
-            name=name,
-        )
-        response = requests.post(
-            f'{server_common.get_server_url()}/jobs/launch',
-            json=json.loads(body.model_dump_json()),
-            timeout=(5, None),
-            cookies=server_common.get_api_cookie_jar(),
-        )
-        return server_common.get_request_id(response)
->>>>>>> 899f4487
 
 
 @usage_lib.entrypoint
