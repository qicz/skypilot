"""SDK functions for managed jobs."""
import json
import typing
from typing import Dict, List, Optional, Union
import webbrowser

import click

from sky import sky_logging
from sky.client import common as client_common
from sky.client import sdk
from sky.server import common as server_common
from sky.server import rest
from sky.server.requests import payloads
from sky.skylet import constants
from sky.usage import usage_lib
from sky.utils import admin_policy_utils
from sky.utils import common_utils
from sky.utils import context
from sky.utils import dag_utils

if typing.TYPE_CHECKING:
    import io

    import sky

logger = sky_logging.init_logger(__name__)


@context.contextual
@usage_lib.entrypoint
@server_common.check_server_healthy_or_start
def launch(
    task: Union['sky.Task', 'sky.Dag'],
    name: Optional[str] = None,
    # Internal only:
    # pylint: disable=invalid-name
    _need_confirmation: bool = False,
) -> server_common.RequestId:
    """Launches a managed job.

    Please refer to sky.cli.job_launch for documentation.

    Args:
        task: sky.Task, or sky.Dag (experimental; 1-task only) to launch as a
            managed job.
        name: Name of the managed job.
        _need_confirmation: (Internal only) Whether to show a confirmation
            prompt before launching the job.

    Returns:
        The request ID of the launch request.

    Request Returns:
        job_id (Optional[int]): Job ID for the managed job
        controller_handle (Optional[ResourceHandle]): ResourceHandle of the
          controller

    Request Raises:
        ValueError: cluster does not exist. Or, the entrypoint is not a valid
          chain dag.
        sky.exceptions.NotSupportedError: the feature is not supported.
    """

    dag = dag_utils.convert_entrypoint_to_dag(task)
    with admin_policy_utils.apply_and_use_config_in_current_request(
            dag, at_client_side=True) as dag:
        sdk.validate(dag)
        if _need_confirmation:
            request_id = sdk.optimize(dag)
            sdk.stream_and_get(request_id)
            prompt = f'Launching a managed job {dag.name!r}. Proceed?'
            if prompt is not None:
                click.confirm(prompt,
                              default=True,
                              abort=True,
                              show_default=True)

        dag = client_common.upload_mounts_to_api_server(dag)
        dag_str = dag_utils.dump_chain_dag_to_yaml_str(dag)
        body = payloads.JobsLaunchBody(
            task=dag_str,
            name=name,
        )
<<<<<<< HEAD
        response = server_common.make_authenticated_request(
            'POST',
            '/jobs/launch',
=======
        response = rest.post(
            f'{server_common.get_server_url()}/jobs/launch',
>>>>>>> 469d2b59
            json=json.loads(body.model_dump_json()),
            timeout=(5, None))
        return server_common.get_request_id(response)


@usage_lib.entrypoint
@server_common.check_server_healthy_or_start
def queue(refresh: bool,
          skip_finished: bool = False,
          all_users: bool = False,
          job_ids: Optional[List[int]] = None) -> server_common.RequestId:
    """Gets statuses of managed jobs.

    Please refer to sky.cli.job_queue for documentation.

    Args:
        refresh: Whether to restart the jobs controller if it is stopped.
        skip_finished: Whether to skip finished jobs.
        all_users: Whether to show all users' jobs.
        job_ids: IDs of the managed jobs to show.

    Returns:
        The request ID of the queue request.

    Request Returns:
        job_records (List[Dict[str, Any]]): A list of dicts, with each dict
          containing the information of a job.

          .. code-block:: python

            [
              {
                'job_id': (int) job id,
                'job_name': (str) job name,
                'resources': (str) resources of the job,
                'submitted_at': (float) timestamp of submission,
                'end_at': (float) timestamp of end,
                'duration': (float) duration in seconds,
                'recovery_count': (int) Number of retries,
                'status': (sky.jobs.ManagedJobStatus) of the job,
                'cluster_resources': (str) resources of the cluster,
                'region': (str) region of the cluster,
              }
            ]

    Request Raises:
        sky.exceptions.ClusterNotUpError: the jobs controller is not up or
          does not exist.
        RuntimeError: if failed to get the managed jobs with ssh.
    """
    body = payloads.JobsQueueBody(
        refresh=refresh,
        skip_finished=skip_finished,
        all_users=all_users,
        job_ids=job_ids,
    )
<<<<<<< HEAD
    response = server_common.make_authenticated_request(
        'POST',
        '/jobs/queue',
=======
    response = rest.post(
        f'{server_common.get_server_url()}/jobs/queue',
>>>>>>> 469d2b59
        json=json.loads(body.model_dump_json()),
        timeout=(5, None))
    return server_common.get_request_id(response=response)


@usage_lib.entrypoint
@server_common.check_server_healthy_or_start
def cancel(
    name: Optional[str] = None,
    job_ids: Optional[List[int]] = None,
    all: bool = False,  # pylint: disable=redefined-builtin
    all_users: bool = False,
) -> server_common.RequestId:
    """Cancels managed jobs.

    Please refer to sky.cli.job_cancel for documentation.

    Args:
        name: Name of the managed job to cancel.
        job_ids: IDs of the managed jobs to cancel.
        all: Whether to cancel all managed jobs.
        all_users: Whether to cancel all managed jobs from all users.

    Returns:
        The request ID of the cancel request.

    Request Raises:
        sky.exceptions.ClusterNotUpError: the jobs controller is not up.
        RuntimeError: failed to cancel the job.
    """
    body = payloads.JobsCancelBody(
        name=name,
        job_ids=job_ids,
        all=all,
        all_users=all_users,
    )
<<<<<<< HEAD
    response = server_common.make_authenticated_request(
        'POST',
        '/jobs/cancel',
=======
    response = rest.post(
        f'{server_common.get_server_url()}/jobs/cancel',
>>>>>>> 469d2b59
        json=json.loads(body.model_dump_json()),
        timeout=(5, None))
    return server_common.get_request_id(response=response)


@usage_lib.entrypoint
@server_common.check_server_healthy_or_start
@rest.retry_on_server_unavailable()
def tail_logs(name: Optional[str] = None,
              job_id: Optional[int] = None,
              follow: bool = True,
              controller: bool = False,
              refresh: bool = False,
              tail: Optional[int] = None,
              output_stream: Optional['io.TextIOBase'] = None) -> int:
    """Tails logs of managed jobs.

    You can provide either a job name or a job ID to tail logs. If both are not
    provided, the logs of the latest job will be shown.

    Args:
        name: Name of the managed job to tail logs.
        job_id: ID of the managed job to tail logs.
        follow: Whether to follow the logs.
        controller: Whether to tail logs from the jobs controller.
        refresh: Whether to restart the jobs controller if it is stopped.
        tail: Number of lines to tail from the end of the log file.
        output_stream: The stream to write the logs to. If None, print to the
            console.

    Returns:
        Exit code based on success or failure of the job. 0 if success,
        100 if the job failed. See exceptions.JobExitCode for possible exit
        codes.

    Request Raises:
        ValueError: invalid arguments.
        sky.exceptions.ClusterNotUpError: the jobs controller is not up.
    """
    body = payloads.JobsLogsBody(
        name=name,
        job_id=job_id,
        follow=follow,
        controller=controller,
        refresh=refresh,
        tail=tail,
    )
<<<<<<< HEAD
    response = server_common.make_authenticated_request(
        'POST',
        '/jobs/logs',
=======
    response = rest.post(
        f'{server_common.get_server_url()}/jobs/logs',
>>>>>>> 469d2b59
        json=json.loads(body.model_dump_json()),
        stream=True,
        timeout=(5, None))
    request_id = server_common.get_request_id(response)
    # Log request is idempotent when tail is 0, thus can resume previous
    # streaming point on retry.
    return sdk.stream_response(request_id=request_id,
                               response=response,
                               output_stream=output_stream,
                               resumable=(tail == 0))


@usage_lib.entrypoint
@server_common.check_server_healthy_or_start
def download_logs(
        name: Optional[str],
        job_id: Optional[int],
        refresh: bool,
        controller: bool,
        local_dir: str = constants.SKY_LOGS_DIRECTORY) -> Dict[int, str]:
    """Sync down logs of managed jobs.

    Please refer to sky.cli.job_logs for documentation.

    Args:
        name: Name of the managed job to sync down logs.
        job_id: ID of the managed job to sync down logs.
        refresh: Whether to restart the jobs controller if it is stopped.
        controller: Whether to sync down logs from the jobs controller.
        local_dir: Local directory to sync down logs.

    Returns:
        A dictionary mapping job ID to the local path.

    Request Raises:
        ValueError: invalid arguments.
        sky.exceptions.ClusterNotUpError: the jobs controller is not up.
    """

    body = payloads.JobsDownloadLogsBody(
        name=name,
        job_id=job_id,
        refresh=refresh,
        controller=controller,
        local_dir=local_dir,
    )
<<<<<<< HEAD
    response = server_common.make_authenticated_request(
        'POST',
        '/jobs/download_logs',
=======
    response = rest.post(
        f'{server_common.get_server_url()}/jobs/download_logs',
>>>>>>> 469d2b59
        json=json.loads(body.model_dump_json()),
        timeout=(5, None))
    job_id_remote_path_dict = sdk.stream_and_get(
        server_common.get_request_id(response))
    remote2local_path_dict = client_common.download_logs_from_api_server(
        job_id_remote_path_dict.values())
    return {
        job_id: remote2local_path_dict[remote_path]
        for job_id, remote_path in job_id_remote_path_dict.items()
    }


spot_launch = common_utils.deprecated_function(
    launch,
    name='sky.jobs.launch',
    deprecated_name='spot_launch',
    removing_version='0.8.0',
    override_argument={'use_spot': True})
spot_queue = common_utils.deprecated_function(queue,
                                              name='sky.jobs.queue',
                                              deprecated_name='spot_queue',
                                              removing_version='0.8.0')
spot_cancel = common_utils.deprecated_function(cancel,
                                               name='sky.jobs.cancel',
                                               deprecated_name='spot_cancel',
                                               removing_version='0.8.0')
spot_tail_logs = common_utils.deprecated_function(
    tail_logs,
    name='sky.jobs.tail_logs',
    deprecated_name='spot_tail_logs',
    removing_version='0.8.0')


@usage_lib.entrypoint
@server_common.check_server_healthy_or_start
def dashboard() -> None:
    """Starts a dashboard for managed jobs."""
    user_hash = common_utils.get_user_hash()
    api_server_url = server_common.get_server_url()
    params = f'user_hash={user_hash}'
    url = f'{api_server_url}/jobs/dashboard?{params}'
    logger.info(f'Opening dashboard in browser: {url}')
    webbrowser.open(url)<|MERGE_RESOLUTION|>--- conflicted
+++ resolved
@@ -82,14 +82,9 @@
             task=dag_str,
             name=name,
         )
-<<<<<<< HEAD
         response = server_common.make_authenticated_request(
             'POST',
             '/jobs/launch',
-=======
-        response = rest.post(
-            f'{server_common.get_server_url()}/jobs/launch',
->>>>>>> 469d2b59
             json=json.loads(body.model_dump_json()),
             timeout=(5, None))
         return server_common.get_request_id(response)
@@ -146,14 +141,9 @@
         all_users=all_users,
         job_ids=job_ids,
     )
-<<<<<<< HEAD
     response = server_common.make_authenticated_request(
         'POST',
         '/jobs/queue',
-=======
-    response = rest.post(
-        f'{server_common.get_server_url()}/jobs/queue',
->>>>>>> 469d2b59
         json=json.loads(body.model_dump_json()),
         timeout=(5, None))
     return server_common.get_request_id(response=response)
@@ -190,14 +180,9 @@
         all=all,
         all_users=all_users,
     )
-<<<<<<< HEAD
     response = server_common.make_authenticated_request(
         'POST',
         '/jobs/cancel',
-=======
-    response = rest.post(
-        f'{server_common.get_server_url()}/jobs/cancel',
->>>>>>> 469d2b59
         json=json.loads(body.model_dump_json()),
         timeout=(5, None))
     return server_common.get_request_id(response=response)
@@ -245,14 +230,9 @@
         refresh=refresh,
         tail=tail,
     )
-<<<<<<< HEAD
     response = server_common.make_authenticated_request(
         'POST',
         '/jobs/logs',
-=======
-    response = rest.post(
-        f'{server_common.get_server_url()}/jobs/logs',
->>>>>>> 469d2b59
         json=json.loads(body.model_dump_json()),
         stream=True,
         timeout=(5, None))
@@ -299,14 +279,9 @@
         controller=controller,
         local_dir=local_dir,
     )
-<<<<<<< HEAD
     response = server_common.make_authenticated_request(
         'POST',
         '/jobs/download_logs',
-=======
-    response = rest.post(
-        f'{server_common.get_server_url()}/jobs/download_logs',
->>>>>>> 469d2b59
         json=json.loads(body.model_dump_json()),
         timeout=(5, None))
     job_id_remote_path_dict = sdk.stream_and_get(
