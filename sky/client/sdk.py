--- conflicted
+++ resolved
@@ -300,8 +300,10 @@
         dag_str = dag_utils.dump_chain_dag_to_yaml_str(dag)
         body.dag = dag_str
 
+    # For backward compatibility, we exclude unset values.
     response = requests.post(f'{server_common.get_server_url()}/optimize',
-                             json=json.loads(body.model_dump_json()),
+                             json=json.loads(
+                                 body.model_dump_json(exclude_unset=True)),
                              cookies=server_common.get_api_cookie_jar())
     return server_common.get_request_id(response)
 
@@ -494,7 +496,6 @@
                                       'Please contact the SkyPilot team if you '
                                       'need this feature at slack.skypilot.co.')
     dag = dag_utils.convert_entrypoint_to_dag(task)
-    dag, upload_list = client_common.prepare_upload_mounts_to_api_server(dag)
     # Override the autostop config from command line flags to task YAML.
     for task in dag.tasks:
         for resource in task.resources:
@@ -512,55 +513,17 @@
         idle_minutes_to_autostop=idle_minutes_to_autostop,
         down=down,
         dryrun=dryrun)
-<<<<<<< HEAD
-    dag_id = validate(dag, admin_policy_request_options=request_options)
-=======
-    with admin_policy_utils.apply_and_use_config_in_current_request(
-            dag, request_options=request_options, at_client_side=True) as dag:
-        return _launch(
-            dag,
-            cluster_name,
-            request_options,
-            retry_until_up,
-            idle_minutes_to_autostop,
-            dryrun,
-            down,
-            backend,
-            optimize_target,
-            no_setup,
-            clone_disk_from,
-            fast,
-            _need_confirmation,
-            _is_launched_by_jobs_controller,
-            _is_launched_by_sky_serve_controller,
-            _disable_controller_check,
-        )
-
-
-def _launch(
-    dag: 'sky.Dag',
-    cluster_name: str,
-    request_options: admin_policy.RequestOptions,
-    retry_until_up: bool = False,
-    idle_minutes_to_autostop: Optional[int] = None,
-    dryrun: bool = False,
-    down: bool = False,  # pylint: disable=redefined-outer-name
-    backend: Optional[backends.Backend] = None,
-    optimize_target: common.OptimizeTarget = common.OptimizeTarget.COST,
-    no_setup: bool = False,
-    clone_disk_from: Optional[str] = None,
-    fast: bool = False,
-    # Internal only:
-    # pylint: disable=invalid-name
-    _need_confirmation: bool = False,
-    _is_launched_by_jobs_controller: bool = False,
-    _is_launched_by_sky_serve_controller: bool = False,
-    _disable_controller_check: bool = False,
-) -> server_common.RequestId:
-    """Auxiliary function for launch(), refer to launch() for details."""
-
-    validate(dag, admin_policy_request_options=request_options)
->>>>>>> 899f4487
+    # Apply the client-side admin policy.
+    dag, config = admin_policy_utils.apply(dag,
+                                           request_options=request_options,
+                                           at_client_side=True)
+    # Prepare upload mounts, replace the local path to the path on the API
+    # server. This must be called after client-side admin policy since the
+    # admin policy may mutate the file mounts.
+    dag, upload_list = client_common.prepare_upload_mounts_to_api_server(dag)
+    with skypilot_config.replace_skypilot_config(config):
+        # Validate the dag, server-side policy will be applied here if any.
+        dag_id = validate(dag, admin_policy_request_options=request_options)
     # The flags have been applied to the task YAML and the backward
     # compatibility of admin policy has been handled. We should no longer use
     # these flags.
@@ -656,7 +619,7 @@
 
     response = requests.post(
         f'{server_common.get_server_url()}/launch',
-        json=json.loads(body.model_dump_json()),
+        json=json.loads(body.model_dump_json(exclude_unset=True)),
         timeout=5,
         cookies=server_common.get_api_cookie_jar(),
     )
