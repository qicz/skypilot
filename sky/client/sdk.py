--- conflicted
+++ resolved
@@ -1336,14 +1336,9 @@
               'total_cost': (float) cost given resources and usage intervals,
             }
     """
-<<<<<<< HEAD
-    response = server_common.make_authenticated_request('GET', '/cost_report')
-=======
     body = payloads.CostReportBody(days=days)
-    response = requests.post(f'{server_common.get_server_url()}/cost_report',
-                             json=json.loads(body.model_dump_json()),
-                             cookies=server_common.get_api_cookie_jar())
->>>>>>> 363f5426
+    response = server_common.make_authenticated_request('POST', '/cost_report',
+                             json=json.loads(body.model_dump_json()))
     return server_common.get_request_id(response)
 
 
