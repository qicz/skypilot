--- conflicted
+++ resolved
@@ -34,10 +34,6 @@
 from sky.data import StoreType
 from sky.execution import exec  # pylint: disable=redefined-builtin
 from sky.execution import launch
-<<<<<<< HEAD
-from sky.execution import serve_down
-=======
->>>>>>> 4eb1d44c
 from sky.execution import serve_up
 from sky.execution import spot_launch
 from sky.optimizer import Optimizer
@@ -92,10 +88,6 @@
     'exec',
     'spot_launch',
     'serve_up',
-<<<<<<< HEAD
-    'serve_down',
-=======
->>>>>>> 4eb1d44c
     # core APIs
     'status',
     'start',
