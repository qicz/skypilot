--- conflicted
+++ resolved
@@ -497,11 +497,6 @@
             cluster_name.name_on_cloud, config_from_yaml['setup_commands'],
             cluster_info, ssh_credentials)
 
-<<<<<<< HEAD
-        head_runner = command_runner.SSHCommandRunner(node=(ip_list[0],
-                                                            port_list[0]),
-                                                      **ssh_credentials)
-=======
         runners = provision.get_command_runners(cloud_name, cluster_info,
                                                 **ssh_credentials)
         head_runner = runners[0]
@@ -535,7 +530,6 @@
             head_ray_needs_restart = True
             ray_cluster_healthy = False
             ray_port = constants.SKY_REMOTE_RAY_PORT
->>>>>>> 9e1b4ddc
 
             # Check if head node Ray is alive
             returncode, stdout, _ = head_runner.run(
