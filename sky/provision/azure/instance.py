"""Azure instance provisioning."""
import base64
import copy
import enum
import json
import logging
from multiprocessing import pool
import pathlib
import time
import typing
from typing import Any, Callable, Dict, List, Optional, Tuple
from uuid import uuid4

from sky import exceptions
from sky import sky_logging
from sky.adaptors import azure
from sky.provision import common
from sky.provision import constants
from sky.utils import common_utils
<<<<<<< HEAD
from sky.utils import status_lib
=======
from sky.utils import subprocess_utils
>>>>>>> e437e96b
from sky.utils import ux_utils

if typing.TYPE_CHECKING:
    from azure.mgmt import compute as azure_compute
    from azure.mgmt import resource as azure_resource

logger = sky_logging.init_logger(__name__)

# Suppress noisy logs from Azure SDK. Reference:
# https://github.com/Azure/azure-sdk-for-python/issues/9422
azure_logger = logging.getLogger('azure')
azure_logger.setLevel(logging.WARNING)

_RESUME_INSTANCE_TIMEOUT = 480  # 8 minutes
_RESUME_PER_INSTANCE_TIMEOUT = 120  # 2 minutes
UNIQUE_ID_LEN = 4
_TAG_SKYPILOT_VM_ID = 'skypilot-vm-id'
_WAIT_CREATION_TIMEOUT_SECONDS = 600

_RESOURCE_GROUP_NOT_FOUND_ERROR_MESSAGE = 'ResourceGroupNotFound'
_POLL_INTERVAL = 1


class AzureInstanceStatus(enum.Enum):
    """Statuses enum for Azure instances with power and provisioning states."""
    PENDING = 'pending'
    RUNNING = 'running'
    STOPPING = 'stopping'
    STOPPED = 'stopped'
    DELETING = 'deleting'

    @classmethod
    def power_state_map(cls) -> Dict[str, 'AzureInstanceStatus']:
        return {
            'starting': cls.PENDING,
            'running': cls.RUNNING,
            # 'stopped' in Azure means Stopped (Allocated), which still bills
            # for the VM.
            'stopping': cls.STOPPING,
            'stopped': cls.STOPPED,
            # 'VM deallocated' in Azure means Stopped (Deallocated), which does
            # not bill for the VM.
            'deallocating': cls.STOPPING,
            'deallocated': cls.STOPPED,
        }

    @classmethod
    def provisioning_state_map(cls) -> Dict[str, 'AzureInstanceStatus']:
        return {
            'Creating': cls.PENDING,
            'Updating': cls.PENDING,
            'Failed': cls.PENDING,
            'Migrating': cls.PENDING,
            'Deleting': cls.DELETING,
            # Succeeded in provisioning state means the VM is provisioned but
            # not necessarily running. The caller should further check the
            # power state to determine the actual VM status.
            'Succeeded': cls.RUNNING,
        }

    @classmethod
    def cluster_status_map(
            cls
    ) -> Dict['AzureInstanceStatus', Optional[status_lib.ClusterStatus]]:
        return {
            cls.PENDING: status_lib.ClusterStatus.INIT,
            cls.STOPPING: status_lib.ClusterStatus.INIT,
            cls.RUNNING: status_lib.ClusterStatus.UP,
            cls.STOPPED: status_lib.ClusterStatus.STOPPED,
            cls.DELETING: None,
        }

    @classmethod
    def from_raw_states(cls, provisioning_state: str,
                        power_state: Optional[str]) -> 'AzureInstanceStatus':
        provisioning_state_map = cls.provisioning_state_map()
        power_state_map = cls.power_state_map()
        status = None
        if power_state is None:
            if provisioning_state not in provisioning_state_map:
                with ux_utils.print_exception_no_traceback():
                    raise exceptions.ClusterStatusFetchingError(
                        'Failed to parse status from Azure response: '
                        f'{provisioning_state}')
            status = provisioning_state_map[provisioning_state]
        if status is None or status == cls.RUNNING:
            # We should further check the power state to determine the actual
            # VM status.
            if power_state not in power_state_map:
                with ux_utils.print_exception_no_traceback():
                    raise exceptions.ClusterStatusFetchingError(
                        'Failed to parse status from Azure response: '
                        f'{power_state}.')
            status = power_state_map[power_state]
        if status is None:
            with ux_utils.print_exception_no_traceback():
                raise exceptions.ClusterStatusFetchingError(
                    'Failed to parse status from Azure response: '
                    f'provisioning state ({provisioning_state}), '
                    f'power state ({power_state})')
        return status

    def to_cluster_status(self) -> Optional[status_lib.ClusterStatus]:
        return self.cluster_status_map().get(self)


def _get_azure_sdk_function(client: Any, function_name: str) -> Callable:
    """Retrieve a callable function from Azure SDK client object.

    Newer versions of the various client SDKs renamed function names to
    have a begin_ prefix. This function supports both the old and new
    versions of the SDK by first trying the old name and falling back to
    the prefixed new name.
    """
    func = getattr(client, function_name,
                   getattr(client, f'begin_{function_name}', None))
    if func is None:
        raise AttributeError(
            '"{obj}" object has no {func} or begin_{func} attribute'.format(
                obj={client.__name__}, func=function_name))
    return func


def _get_instance_ips(network_client, vm, resource_group: str,
                      use_internal_ips: bool) -> Tuple[str, Optional[str]]:
    nic_id = vm.network_profile.network_interfaces[0].id
    nic_name = nic_id.split('/')[-1]
    nic = network_client.network_interfaces.get(
        resource_group_name=resource_group,
        network_interface_name=nic_name,
    )
    ip_config = nic.ip_configurations[0]

    external_ip = None
    if not use_internal_ips:
        public_ip_id = ip_config.public_ip_address.id
        public_ip_name = public_ip_id.split('/')[-1]
        public_ip = network_client.public_ip_addresses.get(
            resource_group_name=resource_group,
            public_ip_address_name=public_ip_name,
        )
        external_ip = public_ip.ip_address

    internal_ip = ip_config.private_ip_address

    return (internal_ip, external_ip)


def _get_head_instance_id(instances: List) -> Optional[str]:
    head_instance_id = None
    head_node_tags = tuple(constants.HEAD_NODE_TAGS.items())
    for inst in instances:
        for k, v in inst.tags.items():
            if (k, v) in head_node_tags:
                if head_instance_id is not None:
                    logger.warning(
                        'There are multiple head nodes in the cluster '
                        f'(current head instance id: {head_instance_id}, '
                        f'newly discovered id: {inst.name}). It is likely '
                        f'that something goes wrong.')
                head_instance_id = inst.name
                break
    return head_instance_id


def _create_instances(
        compute_client: 'azure_compute.ComputeManagementClient',
        resource_client: 'azure_resource.ResourceManagementClient',
        cluster_name_on_cloud: str, resource_group: str,
        provider_config: Dict[str, Any], node_config: Dict[str, Any],
        tags: Dict[str, str], count: int) -> List:
    vm_id = uuid4().hex[:UNIQUE_ID_LEN]
    tags = {
        constants.TAG_RAY_CLUSTER_NAME: cluster_name_on_cloud,
        constants.TAG_SKYPILOT_CLUSTER_NAME: cluster_name_on_cloud,
        **constants.WORKER_NODE_TAGS,
        _TAG_SKYPILOT_VM_ID: vm_id,
        **tags,
    }
    node_tags = node_config['tags'].copy()
    node_tags.update(tags)

    # load the template file
    current_path = pathlib.Path(__file__).parent
    template_path = current_path.joinpath('azure-vm-template.json')
    with open(template_path, 'r', encoding='utf-8') as template_fp:
        template = json.load(template_fp)

    vm_name = f'{cluster_name_on_cloud}-{vm_id}'
    use_internal_ips = provider_config.get('use_internal_ips', False)

    template_params = node_config['azure_arm_parameters'].copy()
    # We don't include 'head' or 'worker' in the VM name as on Azure the VM
    # name is immutable and we may change the node type for existing VM in the
    # multi-node cluster, due to manual termination of the head node.
    template_params['vmName'] = vm_name
    template_params['provisionPublicIp'] = not use_internal_ips
    template_params['vmTags'] = node_tags
    template_params['vmCount'] = count
    template_params['msi'] = provider_config['msi']
    template_params['nsg'] = provider_config['nsg']
    template_params['subnet'] = provider_config['subnet']
    # In Azure, cloud-init script must be encoded in base64. For more
    # information, see:
    # https://learn.microsoft.com/en-us/azure/virtual-machines/custom-data
    template_params['cloudInitSetupCommands'] = (base64.b64encode(
        template_params['cloudInitSetupCommands'].encode('utf-8')).decode(
            'utf-8'))

    if node_config.get('need_nvidia_driver_extension', False):
        # pylint: disable=line-too-long
        # Configure driver extension for A10 GPUs. A10 GPUs requires a
        # special type of drivers which is available at Microsoft HPC
        # extension. Reference: https://forums.developer.nvidia.com/t/ubuntu-22-04-installation-driver-error-nvidia-a10/285195/2
        for r in template['resources']:
            if r['type'] == 'Microsoft.Compute/virtualMachines':
                # Add a nested extension resource for A10 GPUs
                r['resources'] = [
                    {
                        'type': 'extensions',
                        'apiVersion': '2015-06-15',
                        'location': '[variables(\'location\')]',
                        'dependsOn': [
                            '[concat(\'Microsoft.Compute/virtualMachines/\', parameters(\'vmName\'), copyIndex())]'
                        ],
                        'name': 'NvidiaGpuDriverLinux',
                        'properties': {
                            'publisher': 'Microsoft.HpcCompute',
                            'type': 'NvidiaGpuDriverLinux',
                            'typeHandlerVersion': '1.9',
                            'autoUpgradeMinorVersion': True,
                            'settings': {},
                        },
                    },
                ]
                break

    parameters = {
        'properties': {
            'mode': azure.deployment_mode().incremental,
            'template': template,
            'parameters': {
                key: {
                    'value': value
                } for key, value in template_params.items()
            },
        }
    }

    create_or_update = _get_azure_sdk_function(
        client=resource_client.deployments, function_name='create_or_update')
    create_or_update(
        resource_group_name=resource_group,
        deployment_name=vm_name,
        parameters=parameters,
    ).wait()

    performance_tier = node_config.get('disk_performance_tier', None)
    if performance_tier is not None:
        disks = compute_client.disks.list_by_resource_group(resource_group)
        for disk in disks:
            name = disk.name
            # TODO(tian): Investigate if we can use Python SDK to update this.
            subprocess_utils.run_no_outputs(
                f'az disk update -n {name} -g {resource_group} '
                f'--set tier={performance_tier}')

    filters = {
        constants.TAG_RAY_CLUSTER_NAME: cluster_name_on_cloud,
        _TAG_SKYPILOT_VM_ID: vm_id
    }
    instances = _filter_instances(compute_client, resource_group, filters)
    assert len(instances) == count, (len(instances), count)
    return instances


def run_instances(region: str, cluster_name_on_cloud: str,
                  config: common.ProvisionConfig) -> common.ProvisionRecord:
    """See sky/provision/__init__.py"""
    # TODO(zhwu): This function is too long. We should refactor it.
    provider_config = config.provider_config
    resource_group = provider_config['resource_group']
    subscription_id = provider_config['subscription_id']
    compute_client = azure.get_client('compute', subscription_id)

    instances_to_resume = []
    resumed_instance_ids: List[str] = []
    created_instance_ids: List[str] = []

    # sort tags by key to support deterministic unit test stubbing
    tags = dict(sorted(copy.deepcopy(config.tags).items()))
    filters = {constants.TAG_RAY_CLUSTER_NAME: cluster_name_on_cloud}

    non_deleting_states = (set(AzureInstanceStatus) -
                           {AzureInstanceStatus.DELETING})
    existing_instances = _filter_instances(
        compute_client,
        tag_filters=filters,
        resource_group=resource_group,
        status_filters=list(non_deleting_states),
    )
    logger.debug(
        f'run_instances: Found {[inst.name for inst in existing_instances]} '
        'existing instances in cluster.')
    existing_instances.sort(key=lambda x: x.name)

    pending_instances = []
    running_instances = []
    stopping_instances = []
    stopped_instances = []

    for instance in existing_instances:
        status = _get_instance_status(compute_client, instance, resource_group)
        logger.debug(
            f'run_instances: Instance {instance.name} has status {status}.')

        if status == AzureInstanceStatus.RUNNING:
            running_instances.append(instance)
        elif status == AzureInstanceStatus.STOPPED:
            stopped_instances.append(instance)
        elif status == AzureInstanceStatus.STOPPING:
            stopping_instances.append(instance)
        elif status == AzureInstanceStatus.PENDING:
            pending_instances.append(instance)

    def _create_instance_tag(target_instance, is_head: bool = True) -> str:
        new_instance_tags = (constants.HEAD_NODE_TAGS
                             if is_head else constants.WORKER_NODE_TAGS)

        tags = target_instance.tags
        tags.update(new_instance_tags)

        update = _get_azure_sdk_function(compute_client.virtual_machines,
                                         'update')
        update(resource_group, target_instance.name, parameters={'tags': tags})
        return target_instance.name

    head_instance_id = _get_head_instance_id(existing_instances)
    if head_instance_id is None:
        if running_instances:
            head_instance_id = _create_instance_tag(running_instances[0])
        elif pending_instances:
            head_instance_id = _create_instance_tag(pending_instances[0])

    if config.resume_stopped_nodes and len(existing_instances) > config.count:
        raise RuntimeError(
            'The number of pending/running/stopped/stopping '
            f'instances combined ({len(existing_instances)}) in '
            f'cluster "{cluster_name_on_cloud}" is greater than the '
            f'number requested by the user ({config.count}). '
            'This is likely a resource leak. '
            'Use "sky down" to terminate the cluster.')

    to_start_count = config.count - len(pending_instances) - len(
        running_instances)

    if to_start_count < 0:
        raise RuntimeError(
            'The number of running+pending instances '
            f'({config.count - to_start_count}) in cluster '
            f'"{cluster_name_on_cloud}" is greater than the number '
            f'requested by the user ({config.count}). '
            'This is likely a resource leak. '
            'Use "sky down" to terminate the cluster.')

    if config.resume_stopped_nodes and to_start_count > 0 and (
            stopping_instances or stopped_instances):
        time_start = time.time()
        if stopping_instances:
            plural = 's' if len(stopping_instances) > 1 else ''
            verb = 'are' if len(stopping_instances) > 1 else 'is'
            # TODO(zhwu): double check the correctness of the following on Azure
            logger.warning(
                f'Instance{plural} {[inst.name for inst in stopping_instances]}'
                f' {verb} still in STOPPING state on Azure. It can only be '
                'resumed after it is fully STOPPED. Waiting ...')
        while (stopping_instances and
               to_start_count > len(stopped_instances) and
               time.time() - time_start < _RESUME_INSTANCE_TIMEOUT):
            inst = stopping_instances.pop(0)
            per_instance_time_start = time.time()
            while (time.time() - per_instance_time_start <
                   _RESUME_PER_INSTANCE_TIMEOUT):
                status = _get_instance_status(compute_client, inst,
                                              resource_group)
                if status == AzureInstanceStatus.STOPPED:
                    break
                time.sleep(1)
            else:
                logger.warning(
                    f'Instance {inst.name} is still in stopping state '
                    f'(Timeout: {_RESUME_PER_INSTANCE_TIMEOUT}). '
                    'Retrying ...')
                stopping_instances.append(inst)
                time.sleep(5)
                continue
            stopped_instances.append(inst)
        if stopping_instances and to_start_count > len(stopped_instances):
            msg = ('Timeout for waiting for existing instances '
                   f'{stopping_instances} in STOPPING state to '
                   'be STOPPED before restarting them. Please try again later.')
            logger.error(msg)
            raise RuntimeError(msg)

        instances_to_resume = stopped_instances[:to_start_count]
        instances_to_resume.sort(key=lambda x: x.name)
        instances_to_resume_ids = [t.name for t in instances_to_resume]
        logger.debug('run_instances: Resuming stopped instances '
                     f'{instances_to_resume_ids}.')
        start_virtual_machine = _get_azure_sdk_function(
            compute_client.virtual_machines, 'start')
        with pool.ThreadPool() as p:
            p.starmap(
                start_virtual_machine,
                [(resource_group, inst.name) for inst in instances_to_resume])
        resumed_instance_ids = instances_to_resume_ids

    to_start_count -= len(resumed_instance_ids)

    if to_start_count > 0:
        resource_client = azure.get_client('resource', subscription_id)
        logger.debug(f'run_instances: Creating {to_start_count} instances.')
        created_instances = _create_instances(
            compute_client=compute_client,
            resource_client=resource_client,
            cluster_name_on_cloud=cluster_name_on_cloud,
            resource_group=resource_group,
            provider_config=provider_config,
            node_config=config.node_config,
            tags=tags,
            count=to_start_count)
        created_instance_ids = [inst.name for inst in created_instances]

    non_running_instance_statuses = list(
        set(AzureInstanceStatus) - {AzureInstanceStatus.RUNNING})
    start = time.time()
    while True:
        # Wait for all instances to be in running state
        instances = _filter_instances(
            compute_client,
            resource_group,
            filters,
            status_filters=non_running_instance_statuses,
            included_instances=created_instance_ids + resumed_instance_ids)
        if not instances:
            break
        if time.time() - start > _WAIT_CREATION_TIMEOUT_SECONDS:
            raise TimeoutError(
                'run_instances: Timed out waiting for Azure instances to be '
                f'running: {instances}')
        logger.debug(f'run_instances: Waiting for {len(instances)} instances '
                     'in PENDING status.')
        time.sleep(_POLL_INTERVAL)

    running_instances = _filter_instances(
        compute_client,
        resource_group,
        filters,
        status_filters=[AzureInstanceStatus.RUNNING])
    head_instance_id = _get_head_instance_id(running_instances)
    instances_to_tag = copy.copy(running_instances)
    if head_instance_id is None:
        head_instance_id = _create_instance_tag(instances_to_tag[0])
        instances_to_tag = instances_to_tag[1:]
    else:
        instances_to_tag = [
            inst for inst in instances_to_tag if inst.name != head_instance_id
        ]

    if instances_to_tag:
        # Tag the instances in case the old resumed instances are not correctly
        # tagged.
        with pool.ThreadPool() as p:
            p.starmap(
                _create_instance_tag,
                # is_head=False for all wokers.
                [(inst, False) for inst in instances_to_tag])

    assert head_instance_id is not None, head_instance_id
    return common.ProvisionRecord(
        provider_name='azure',
        region=region,
        zone=None,
        cluster_name=cluster_name_on_cloud,
        head_instance_id=head_instance_id,
        created_instance_ids=created_instance_ids,
        resumed_instance_ids=resumed_instance_ids,
    )


def wait_instances(region: str, cluster_name_on_cloud: str,
                   state: Optional[status_lib.ClusterStatus]) -> None:
    """See sky/provision/__init__.py"""
    del region, cluster_name_on_cloud, state
    # We already wait for the instances to be running in run_instances.
    # So we don't need to wait here.


def get_cluster_info(
        region: str,
        cluster_name_on_cloud: str,
        provider_config: Optional[Dict[str, Any]] = None) -> common.ClusterInfo:
    """See sky/provision/__init__.py"""
    del region
    filters = {constants.TAG_RAY_CLUSTER_NAME: cluster_name_on_cloud}
    assert provider_config is not None, (cluster_name_on_cloud, provider_config)
    resource_group = provider_config['resource_group']
    subscription_id = provider_config.get('subscription_id',
                                          azure.get_subscription_id())
    compute_client = azure.get_client('compute', subscription_id)
    network_client = azure.get_client('network', subscription_id)

    running_instances = _filter_instances(
        compute_client,
        resource_group,
        filters,
        status_filters=[AzureInstanceStatus.RUNNING])
    head_instance_id = _get_head_instance_id(running_instances)

    instances = {}
    use_internal_ips = provider_config.get('use_internal_ips', False)
    for inst in running_instances:
        internal_ip, external_ip = _get_instance_ips(network_client, inst,
                                                     resource_group,
                                                     use_internal_ips)
        instances[inst.name] = [
            common.InstanceInfo(
                instance_id=inst.name,
                internal_ip=internal_ip,
                external_ip=external_ip,
                tags=inst.tags,
            )
        ]
    instances = dict(sorted(instances.items(), key=lambda x: x[0]))
    return common.ClusterInfo(
        provider_name='azure',
        head_instance_id=head_instance_id,
        instances=instances,
        provider_config=provider_config,
    )


def stop_instances(
    cluster_name_on_cloud: str,
    provider_config: Optional[Dict[str, Any]] = None,
    worker_only: bool = False,
) -> None:
    """See sky/provision/__init__.py"""
    assert provider_config is not None, (cluster_name_on_cloud, provider_config)

    subscription_id = provider_config['subscription_id']
    resource_group = provider_config['resource_group']
    compute_client = azure.get_client('compute', subscription_id)
    tag_filters = {constants.TAG_RAY_CLUSTER_NAME: cluster_name_on_cloud}
    if worker_only:
        tag_filters[constants.TAG_RAY_NODE_KIND] = 'worker'

    nodes = _filter_instances(compute_client, resource_group, tag_filters)
    stop_virtual_machine = _get_azure_sdk_function(
        client=compute_client.virtual_machines, function_name='deallocate')
    with pool.ThreadPool() as p:
        p.starmap(stop_virtual_machine,
                  [(resource_group, node.name) for node in nodes])


def terminate_instances(
    cluster_name_on_cloud: str,
    provider_config: Optional[Dict[str, Any]] = None,
    worker_only: bool = False,
) -> None:
    """See sky/provision/__init__.py"""
    assert provider_config is not None, (cluster_name_on_cloud, provider_config)
    # TODO(zhwu): check the following. Also, seems we can directly force
    # delete a resource group.
    subscription_id = provider_config['subscription_id']
    resource_group = provider_config['resource_group']
    if worker_only:
        compute_client = azure.get_client('compute', subscription_id)
        delete_virtual_machine = _get_azure_sdk_function(
            client=compute_client.virtual_machines, function_name='delete')
        filters = {
            constants.TAG_RAY_CLUSTER_NAME: cluster_name_on_cloud,
            constants.TAG_RAY_NODE_KIND: 'worker'
        }
        nodes = _filter_instances(compute_client, resource_group, filters)
        with pool.ThreadPool() as p:
            p.starmap(delete_virtual_machine,
                      [(resource_group, node.name) for node in nodes])
        return

    assert provider_config is not None, cluster_name_on_cloud

    resource_group_client = azure.get_client('resource', subscription_id)
    delete_resource_group = _get_azure_sdk_function(
        client=resource_group_client.resource_groups, function_name='delete')

    try:
        delete_resource_group(resource_group, force_deletion_types=None)
    except azure.exceptions().ResourceNotFoundError as e:
        if 'ResourceGroupNotFound' in str(e):
            logger.warning(f'Resource group {resource_group} not found. Skip '
                           'terminating it.')
            return
        raise


def _get_instance_status(
        compute_client: 'azure_compute.ComputeManagementClient', vm,
        resource_group: str) -> Optional[AzureInstanceStatus]:
    try:
        instance = compute_client.virtual_machines.instance_view(
            resource_group_name=resource_group, vm_name=vm.name)
    except azure.exceptions().ResourceNotFoundError as e:
        if 'ResourceNotFound' in str(e):
            return None
        raise
    provisioning_state = vm.provisioning_state
    instance_dict = instance.as_dict()
    for status in instance_dict['statuses']:
        code_state = status['code'].split('/')
        # It is possible that sometimes the 'code' is empty string, and we
        # should skip them.
        if len(code_state) != 2:
            continue
        code, state = code_state
        # skip provisioning status
        if code == 'PowerState':
            return AzureInstanceStatus.from_raw_states(provisioning_state,
                                                       state)
    return AzureInstanceStatus.from_raw_states(provisioning_state, None)


def _filter_instances(
    compute_client: 'azure_compute.ComputeManagementClient',
    resource_group: str,
    tag_filters: Dict[str, str],
    status_filters: Optional[List[AzureInstanceStatus]] = None,
    included_instances: Optional[List[str]] = None,
) -> List['azure_compute.models.VirtualMachine']:

    def match_tags(vm):
        for k, v in tag_filters.items():
            if vm.tags.get(k) != v:
                return False
        return True

    try:
        list_virtual_machines = _get_azure_sdk_function(
            client=compute_client.virtual_machines, function_name='list')
        vms = list_virtual_machines(resource_group_name=resource_group)
        nodes = list(filter(match_tags, vms))
    except azure.exceptions().ResourceNotFoundError as e:
        if _RESOURCE_GROUP_NOT_FOUND_ERROR_MESSAGE in str(e):
            return []
        raise
    if status_filters is not None:
        nodes = [
            node for node in nodes if _get_instance_status(
                compute_client, node, resource_group) in status_filters
        ]
    if included_instances:
        nodes = [node for node in nodes if node.name in included_instances]
    return nodes


@common_utils.retry
def query_instances(
    cluster_name_on_cloud: str,
    provider_config: Optional[Dict[str, Any]] = None,
    non_terminated_only: bool = True,
) -> Dict[str, Optional[status_lib.ClusterStatus]]:
    """See sky/provision/__init__.py"""
    assert provider_config is not None, cluster_name_on_cloud

    subscription_id = provider_config['subscription_id']
    resource_group = provider_config['resource_group']
    filters = {constants.TAG_RAY_CLUSTER_NAME: cluster_name_on_cloud}
    compute_client = azure.get_client('compute', subscription_id)
    nodes = _filter_instances(compute_client, resource_group, filters)
    statuses: Dict[str, Optional[status_lib.ClusterStatus]] = {}

    def _fetch_and_map_status(node, resource_group: str) -> None:
        compute_client = azure.get_client('compute', subscription_id)
        status = _get_instance_status(compute_client, node, resource_group)

        if status is None and non_terminated_only:
            return
        statuses[node.name] = (None if status is None else
                               status.to_cluster_status())

    with pool.ThreadPool() as p:
        p.starmap(_fetch_and_map_status,
                  [(node, resource_group) for node in nodes])

    return statuses


def open_ports(
    cluster_name_on_cloud: str,
    ports: List[str],
    provider_config: Optional[Dict[str, Any]] = None,
) -> None:
    """See sky/provision/__init__.py"""
    assert provider_config is not None, cluster_name_on_cloud
    subscription_id = provider_config['subscription_id']
    resource_group = provider_config['resource_group']
    network_client = azure.get_client('network', subscription_id)

    update_network_security_groups = _get_azure_sdk_function(
        client=network_client.network_security_groups,
        function_name='create_or_update')
    list_network_security_groups = _get_azure_sdk_function(
        client=network_client.network_security_groups, function_name='list')
    for nsg in list_network_security_groups(resource_group):
        try:
            # Wait the NSG creation to be finished before opening a port. The
            # cluster provisioning triggers the NSG creation, but it may not be
            # finished yet.
            backoff = common_utils.Backoff(max_backoff_factor=1)
            start_time = time.time()
            while True:
                if nsg.provisioning_state not in ['Creating', 'Updating']:
                    break
                if time.time() - start_time > _WAIT_CREATION_TIMEOUT_SECONDS:
                    logger.warning(
                        f'Fails to wait for the creation of NSG {nsg.name} in '
                        f'{resource_group} within '
                        f'{_WAIT_CREATION_TIMEOUT_SECONDS} seconds. '
                        'Skip this NSG.')
                backoff_time = backoff.current_backoff()
                logger.info(f'NSG {nsg.name} is not created yet. Waiting for '
                            f'{backoff_time} seconds before checking again.')
                time.sleep(backoff_time)

            # Azure NSG rules have a priority field that determines the order
            # in which they are applied. The priority must be unique across
            # all inbound rules in one NSG.
            priority = max(rule.priority
                           for rule in nsg.security_rules
                           if rule.direction == 'Inbound') + 1
            nsg.security_rules.append(
                azure.create_security_rule(
                    name=f'sky-ports-{cluster_name_on_cloud}-{priority}',
                    priority=priority,
                    protocol='Tcp',
                    access='Allow',
                    direction='Inbound',
                    source_address_prefix='*',
                    source_port_range='*',
                    destination_address_prefix='*',
                    destination_port_ranges=ports,
                ))
            poller = update_network_security_groups(resource_group, nsg.name,
                                                    nsg)
            poller.wait()
            if poller.status() != 'Succeeded':
                with ux_utils.print_exception_no_traceback():
                    raise ValueError(f'Failed to open ports {ports} in NSG '
                                     f'{nsg.name}: {poller.status()}')
        except azure.exceptions().HttpResponseError as e:
            with ux_utils.print_exception_no_traceback():
                raise ValueError(
                    f'Failed to open ports {ports} in NSG {nsg.name}.') from e


def cleanup_ports(
    cluster_name_on_cloud: str,
    ports: List[str],
    provider_config: Optional[Dict[str, Any]] = None,
) -> None:
    """See sky/provision/__init__.py"""
    # Azure will automatically cleanup network security groups when cleanup
    # resource group. So we don't need to do anything here.
    del cluster_name_on_cloud, ports, provider_config  # Unused.<|MERGE_RESOLUTION|>--- conflicted
+++ resolved
@@ -17,11 +17,8 @@
 from sky.provision import common
 from sky.provision import constants
 from sky.utils import common_utils
-<<<<<<< HEAD
 from sky.utils import status_lib
-=======
 from sky.utils import subprocess_utils
->>>>>>> e437e96b
 from sky.utils import ux_utils
 
 if typing.TYPE_CHECKING:
