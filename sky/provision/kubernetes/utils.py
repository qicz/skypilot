"""Kubernetes utilities for SkyPilot."""
import dataclasses
import functools
import json
import math
import os
import re
import shutil
import subprocess
import time
import typing
from typing import Any, Dict, List, Optional, Set, Tuple, Union
from urllib.parse import urlparse

import jinja2
import yaml

import sky
from sky import clouds
from sky import exceptions
from sky import models
from sky import sky_logging
from sky import skypilot_config
from sky.adaptors import kubernetes
from sky.provision import constants as provision_constants
from sky.provision.kubernetes import constants as kubernetes_constants
from sky.provision.kubernetes import network_utils
from sky.skylet import constants
from sky.utils import annotations
from sky.utils import common_utils
from sky.utils import config_utils
from sky.utils import env_options
from sky.utils import kubernetes_enums
from sky.utils import schemas
from sky.utils import status_lib
from sky.utils import timeline
from sky.utils import ux_utils

if typing.TYPE_CHECKING:
    from sky import backends
    from sky import resources as resources_lib

# TODO(romilb): Move constants to constants.py
DEFAULT_NAMESPACE = 'default'

DEFAULT_SERVICE_ACCOUNT_NAME = 'skypilot-service-account'

MEMORY_SIZE_UNITS = {
    'B': 1,
    'K': 2**10,
    'M': 2**20,
    'G': 2**30,
    'T': 2**40,
    'P': 2**50,
}

# The resource keys used by Kubernetes to track NVIDIA GPUs and Google TPUs on
# nodes. These keys are typically used in the node's status.allocatable
# or status.capacity fields to indicate the available resources on the node.
GPU_RESOURCE_KEY = 'nvidia.com/gpu'
TPU_RESOURCE_KEY = 'google.com/tpu'

NO_ACCELERATOR_HELP_MESSAGE = (
    'If your cluster contains GPUs or TPUs, make sure '
    f'{GPU_RESOURCE_KEY} or {TPU_RESOURCE_KEY} resource is available '
    'on the nodes and the node labels for identifying GPUs/TPUs '
    '(e.g., skypilot.co/accelerator) are setup correctly. ')

KUBERNETES_AUTOSCALER_NOTE = (
    'Note: Kubernetes cluster autoscaling is enabled. '
    'All GPUs that can be provisioned may not be listed '
    'here. Refer to your autoscaler\'s node pool '
    'configuration to see the list of supported GPUs.')

# TODO(romilb): Add links to docs for configuration instructions when ready.
ENDPOINTS_DEBUG_MESSAGE = ('Additionally, make sure your {endpoint_type} '
                           'is configured correctly. '
                           '\nTo debug, run: {debug_cmd}')

KIND_CONTEXT_NAME = 'kind-skypilot'  # Context name used by sky local up

# Port-forward proxy command constants
PORT_FORWARD_PROXY_CMD_TEMPLATE = 'kubernetes-port-forward-proxy-command.sh'
# We add a version suffix to the port-forward proxy command to ensure backward
# compatibility and avoid overwriting the older version.
PORT_FORWARD_PROXY_CMD_VERSION = 2
PORT_FORWARD_PROXY_CMD_PATH = ('~/.sky/kubernetes-port-forward-proxy-command-'
                               f'v{PORT_FORWARD_PROXY_CMD_VERSION}.sh')

# Mapping used to get generation for TPU accelerator name.
# https://cloud.google.com/kubernetes-engine/docs/how-to/tpus#run
GKE_TPU_ACCELERATOR_TO_GENERATION = {
    'tpu-v4-podslice': 'v4',
    # Only Single-host v5e TPU configurations are allowed.
    'tpu-v5-lite-device': 'v5e',
    # Multi-host compatible v5e TPU configurations allowed.
    'tpu-v5-lite-podslice': 'v5e',
    'tpu-v5p-slice': 'v5p',
}

POD_STATUSES = {
    'Pending', 'Running', 'Succeeded', 'Failed', 'Unknown', 'Terminating'
}
AUTODOWN_ANNOTATION_KEY = 'skypilot.co/autodown'
IDLE_MINUTES_TO_AUTOSTOP_ANNOTATION_KEY = (
    'skypilot.co/idle_minutes_to_autostop')
ANNOTATIONS_POD_NOT_FOUND_ERROR_MSG = ('Pod {pod_name} not found in namespace '
                                       '{namespace} while trying to {action} '
                                       'an annotation {annotation}.')

logger = sky_logging.init_logger(__name__)

# Default retry settings for Kubernetes API calls
DEFAULT_MAX_RETRIES = 3
DEFAULT_RETRY_INTERVAL_SECONDS = 1


def _retry_on_error(max_retries=DEFAULT_MAX_RETRIES,
                    retry_interval=DEFAULT_RETRY_INTERVAL_SECONDS,
                    resource_type: Optional[str] = None):
    """Decorator to retry Kubernetes API calls on transient failures.

    Args:
        max_retries: Maximum number of retry attempts
        retry_interval: Initial seconds to wait between retries
        resource_type: Type of resource being accessed (e.g. 'node', 'pod').
            Used to provide more specific error messages.
    """

    def decorator(func):

        @functools.wraps(func)
        def wrapper(*args, **kwargs):
            last_exception = None
            backoff = common_utils.Backoff(initial_backoff=retry_interval,
                                           max_backoff_factor=3)

            for attempt in range(max_retries):
                try:
                    return func(*args, **kwargs)
                except (kubernetes.max_retry_error(),
                        kubernetes.api_exception(),
                        kubernetes.config_exception()) as e:
                    last_exception = e
                    # Don't retry on permanent errors like 401 (Unauthorized)
                    # or 403 (Forbidden)
                    if (isinstance(e, kubernetes.api_exception()) and
                            e.status in (401, 403)):
                        raise
                    if attempt < max_retries - 1:
                        sleep_time = backoff.current_backoff()
                        logger.debug(f'Kubernetes API call {func.__name__} '
                                     f'failed with {str(e)}. Retrying in '
                                     f'{sleep_time:.1f}s...')
                        time.sleep(sleep_time)
                        continue

            # Format error message based on the type of exception
            resource_msg = f' when trying to get {resource_type} info' \
                if resource_type else ''
            debug_cmd = f' To debug, run: kubectl get {resource_type}s' \
                if resource_type else ''

            if isinstance(last_exception, kubernetes.max_retry_error()):
                error_msg = f'Timed out{resource_msg} from Kubernetes cluster.'
            elif isinstance(last_exception, kubernetes.api_exception()):
                error_msg = (f'Kubernetes API error{resource_msg}: '
                             f'{str(last_exception)}')
            else:
                error_msg = (f'Kubernetes configuration error{resource_msg}: '
                             f'{str(last_exception)}')

            raise exceptions.ResourcesUnavailableError(
                f'{error_msg}'
                f' Please check if the cluster is healthy and retry.'
                f'{debug_cmd}') from last_exception

        return wrapper

    return decorator


class GPULabelFormatter:
    """Base class to define a GPU label formatter for a Kubernetes cluster

    A GPU label formatter is a class that defines how to use GPU type labels in
    a Kubernetes cluster. It is used by the Kubernetes cloud class to pick the
    key:value pair to use as node selector for GPU nodes.
    """

    @classmethod
    def get_label_key(cls, accelerator: Optional[str] = None) -> str:
        """Returns the label key for GPU type used by the Kubernetes cluster"""
        raise NotImplementedError

    @classmethod
    def get_label_keys(cls) -> List[str]:
        """Returns a list of label keys for GPU used by Kubernetes cluster."""
        raise NotImplementedError

    @classmethod
    def get_label_value(cls, accelerator: str) -> str:
        """Given a GPU type, returns the label value to be used"""
        raise NotImplementedError

    @classmethod
    def match_label_key(cls, label_key: str) -> bool:
        """Checks if the given label key matches the formatter's label keys"""
        raise NotImplementedError

    @classmethod
    def get_accelerator_from_label_value(cls, value: str) -> str:
        """Given a label value, returns the GPU type"""
        raise NotImplementedError

    @classmethod
    def validate_label_value(cls, value: str) -> Tuple[bool, str]:
        """Validates if the specified label value is correct.

        Used to check if the labelling on the cluster is correct and
        preemptively raise an error if it is not.

        Returns:
            bool: True if the label value is valid, False otherwise.
            str: Error message if the label value is invalid, None otherwise.
        """
        del value
        return True, ''


def get_gke_accelerator_name(accelerator: str) -> str:
    """Returns the accelerator name for GKE clusters.

    Uses the format - nvidia-tesla-<accelerator>.
    A100-80GB, H100-80GB, L4 are an exception. They use nvidia-<accelerator>.
    TPU types are an exception as well keeping the given name.
    """
    if accelerator == 'H100':
        # H100 is named as H100-80GB in GKE.
        accelerator = 'H100-80GB'
    if accelerator in ('A100-80GB', 'L4', 'H100-80GB', 'H100-MEGA-80GB'):
        # A100-80GB, L4, H100-80GB and H100-MEGA-80GB
        # have a different name pattern.
        return 'nvidia-{}'.format(accelerator.lower())
    elif accelerator.startswith('tpu-'):
        return accelerator
    else:
        return 'nvidia-tesla-{}'.format(accelerator.lower())


class SkyPilotLabelFormatter(GPULabelFormatter):
    """Custom label formatter for SkyPilot

    Uses skypilot.co/accelerator as the key, and SkyPilot accelerator str as the
    value.
    """

    LABEL_KEY = 'skypilot.co/accelerator'

    @classmethod
    def get_label_key(cls, accelerator: Optional[str] = None) -> str:
        return cls.LABEL_KEY

    @classmethod
    def get_label_keys(cls) -> List[str]:
        return [cls.LABEL_KEY]

    @classmethod
    def get_label_value(cls, accelerator: str) -> str:
        # For SkyPilot formatter, we use the accelerator str directly.
        # See sky.utils.kubernetes.gpu_labeler.
        return accelerator.lower()

    @classmethod
    def match_label_key(cls, label_key: str) -> bool:
        return label_key == cls.LABEL_KEY

    @classmethod
    def get_accelerator_from_label_value(cls, value: str) -> str:
        return value.upper()

    @classmethod
    def validate_label_value(cls, value: str) -> Tuple[bool, str]:
        """Values must be all lowercase for the SkyPilot formatter."""
        is_valid = value == value.lower()
        return is_valid, (f'Label value {value!r} must be lowercase if using '
                          f'the {cls.get_label_key()} label.'
                          if not is_valid else '')


class CoreWeaveLabelFormatter(GPULabelFormatter):
    """CoreWeave label formatter

    Uses gpu.nvidia.com/class as the key, and the uppercase SkyPilot
    accelerator str as the value.
    """

    LABEL_KEY = 'gpu.nvidia.com/class'

    @classmethod
    def get_label_key(cls, accelerator: Optional[str] = None) -> str:
        return cls.LABEL_KEY

    @classmethod
    def get_label_keys(cls) -> List[str]:
        return [cls.LABEL_KEY]

    @classmethod
    def get_label_value(cls, accelerator: str) -> str:
        return accelerator.upper()

    @classmethod
    def match_label_key(cls, label_key: str) -> bool:
        return label_key == cls.LABEL_KEY

    @classmethod
    def get_accelerator_from_label_value(cls, value: str) -> str:
        return value


class GKELabelFormatter(GPULabelFormatter):
    """GKE label formatter

    GKE nodes by default are populated with `cloud.google.com/gke-accelerator`
    label, which is used to identify the GPU type.
    """

    GPU_LABEL_KEY = 'cloud.google.com/gke-accelerator'
    TPU_LABEL_KEY = 'cloud.google.com/gke-tpu-accelerator'
    ACCELERATOR_COUNT_LABEL_KEY = 'cloud.google.com/gke-accelerator-count'
    TPU_TOPOLOGY_LABEL_KEY = 'cloud.google.com/gke-tpu-topology'

    @classmethod
    def get_label_key(cls, accelerator: Optional[str] = None) -> str:
        if accelerator is not None and accelerator.startswith('tpu-'):
            return cls.TPU_LABEL_KEY
        return cls.GPU_LABEL_KEY

    @classmethod
    def get_label_keys(cls) -> List[str]:
        return [cls.GPU_LABEL_KEY, cls.TPU_LABEL_KEY]

    @classmethod
    def match_label_key(cls, label_key: str) -> bool:
        return label_key in cls.get_label_keys()

    @classmethod
    def get_tpu_topology_label_key(cls) -> str:
        return cls.TPU_TOPOLOGY_LABEL_KEY

    @classmethod
    def get_label_value(cls, accelerator: str) -> str:
        return get_gke_accelerator_name(accelerator)

    @classmethod
    def get_accelerator_from_label_value(cls, value: str) -> str:
        if value.startswith('nvidia-tesla-'):
            return value.replace('nvidia-tesla-', '').upper()
        elif value.startswith('nvidia-'):
            acc = value.replace('nvidia-', '').upper()
            if acc == 'H100-80GB':
                # H100 can be either H100-80GB or H100-MEGA-80GB in GKE
                # we map H100 ---> H100-80GB and keep H100-MEGA-80GB
                # to distinguish between a3-high and a3-mega instances
                return 'H100'
            return acc
        elif is_tpu_on_gke(value):
            return value
        else:
            raise ValueError(
                f'Invalid accelerator name in GKE cluster: {value}')


class GFDLabelFormatter(GPULabelFormatter):
    """GPU Feature Discovery label formatter

    NVIDIA GPUs nodes are labeled by GPU feature discovery
    e.g. nvidia.com/gpu.product=NVIDIA-H100-80GB-HBM3
    https://github.com/NVIDIA/gpu-feature-discovery

    GPU feature discovery is included as part of the
    NVIDIA GPU Operator:
    https://docs.nvidia.com/datacenter/cloud-native/gpu-operator/latest/overview.html

    This LabelFormatter can't be used in autoscaling clusters since accelerators
    may map to multiple label, so we're not implementing `get_label_value`
    """

    LABEL_KEY = 'nvidia.com/gpu.product'

    @classmethod
    def get_label_key(cls, accelerator: Optional[str] = None) -> str:
        return cls.LABEL_KEY

    @classmethod
    def get_label_keys(cls) -> List[str]:
        return [cls.LABEL_KEY]

    @classmethod
    def get_label_value(cls, accelerator: str) -> str:
        """An accelerator can map to many Nvidia GFD labels
        (e.g., A100-80GB-PCIE vs. A100-SXM4-80GB).
        As a result, we do not support get_label_value for GFDLabelFormatter."""
        raise NotImplementedError

    @classmethod
    def match_label_key(cls, label_key: str) -> bool:
        return label_key == cls.LABEL_KEY

    @classmethod
    def get_accelerator_from_label_value(cls, value: str) -> str:
        """Searches against a canonical list of NVIDIA GPUs and pattern
        matches the canonical GPU name against the GFD label.
        """
        canonical_gpu_names = [
            'A100-80GB', 'A100', 'A10G', 'H100', 'K80', 'M60', 'T4g', 'T4',
            'V100', 'A10', 'P4000', 'P100', 'P40', 'P4', 'L40', 'L4'
        ]
        for canonical_name in canonical_gpu_names:
            # A100-80G accelerator is A100-SXM-80GB or A100-PCIE-80GB
            if canonical_name == 'A100-80GB' and re.search(
                    r'A100.*-80GB', value):
                return canonical_name
            # Use word boundary matching to prevent substring matches
            elif re.search(rf'\b{re.escape(canonical_name)}\b', value):
                return canonical_name

        # If we didn't find a canonical name:
        # 1. remove 'NVIDIA-' (e.g., 'NVIDIA-RTX-A6000' -> 'RTX-A6000')
        # 2. remove 'GEFORCE-' (e.g., 'NVIDIA-GEFORCE-RTX-3070' -> 'RTX-3070')
        # 3. remove 'RTX-' (e.g. 'RTX-6000' -> 'RTX6000')
        # Same logic, but uppercased, as the Skypilot labeler job found in
        # sky/utils/kubernetes/k8s_gpu_labeler_setup.yaml
        return value.upper().replace('NVIDIA-',
                                     '').replace('GEFORCE-',
                                                 '').replace('RTX-', 'RTX')


class KarpenterLabelFormatter(SkyPilotLabelFormatter):
    """Karpeneter label formatter
    Karpenter uses the label `karpenter.k8s.aws/instance-gpu-name` to identify
    the GPU type. Details: https://karpenter.sh/docs/reference/instance-types/
    The naming scheme is same as the SkyPilot formatter, so we inherit from it.
    """
    LABEL_KEY = 'karpenter.k8s.aws/instance-gpu-name'


# LABEL_FORMATTER_REGISTRY stores the label formats SkyPilot will try to
# discover the accelerator type from. The order of the list is important, as
# it will be used to determine the priority of the label formats when
# auto-detecting the GPU label type.
LABEL_FORMATTER_REGISTRY = [
    SkyPilotLabelFormatter, GKELabelFormatter, KarpenterLabelFormatter,
    GFDLabelFormatter, CoreWeaveLabelFormatter
]

# Mapping of autoscaler type to label formatter
AUTOSCALER_TO_LABEL_FORMATTER = {
    kubernetes_enums.KubernetesAutoscalerType.GKE: GKELabelFormatter,
    kubernetes_enums.KubernetesAutoscalerType.KARPENTER: KarpenterLabelFormatter,  # pylint: disable=line-too-long
    kubernetes_enums.KubernetesAutoscalerType.GENERIC: SkyPilotLabelFormatter,
}


@annotations.cache_needs_reload
@functools.lru_cache()
def detect_gpu_label_formatter(
    context: Optional[str]
) -> Tuple[Optional[GPULabelFormatter], Dict[str, List[Tuple[str, str]]]]:
    """Detects the GPU label formatter for the Kubernetes cluster

    Returns:
        GPULabelFormatter: The GPU label formatter for the cluster, if found.
        Dict[str, List[Tuple[str, str]]]: A mapping of nodes and the list of
             labels on each node. E.g., {'node1': [('label1', 'value1')]}
    """
    # Get all labels across all nodes
    node_labels: Dict[str, List[Tuple[str, str]]] = {}
    nodes = get_kubernetes_nodes(context)
    for node in nodes:
        node_labels[node.metadata.name] = []
        for label, value in node.metadata.labels.items():
            node_labels[node.metadata.name].append((label, value))

    label_formatter = None

    # Check if the node labels contain any of the GPU label prefixes
    for lf in LABEL_FORMATTER_REGISTRY:
        for _, label_list in node_labels.items():
            for label, _ in label_list:
                if lf.match_label_key(label):
                    label_formatter = lf()
                    return label_formatter, node_labels

    return label_formatter, node_labels


@annotations.cache_needs_reload
@functools.lru_cache(maxsize=10)
def detect_accelerator_resource(
        context: Optional[str]) -> Tuple[bool, Set[str]]:
    """Checks if the Kubernetes cluster has GPU/TPU resource.

    Two types of accelerator resources are available which are each checked
    with nvidia.com/gpu and google.com/tpu. If nvidia.com/gpu resource is
    missing, that typically means that the Kubernetes cluster does not have
    GPUs or the nvidia GPU operator and/or device drivers are not installed.

    Returns:
        bool: True if the cluster has GPU_RESOURCE_KEY or TPU_RESOURCE_KEY
            resource, False otherwise.
    """
    # Get the set of resources across all nodes
    cluster_resources: Set[str] = set()
    nodes = get_kubernetes_nodes(context)
    for node in nodes:
        cluster_resources.update(node.status.allocatable.keys())
    has_accelerator = (get_gpu_resource_key() in cluster_resources or
                       TPU_RESOURCE_KEY in cluster_resources)

    return has_accelerator, cluster_resources


@annotations.cache_needs_reload
@functools.lru_cache(maxsize=10)
@_retry_on_error(resource_type='node')
def get_kubernetes_nodes(context: Optional[str] = None) -> List[Any]:
    """Gets the kubernetes nodes in the context.

    If context is None, gets the nodes in the current context.
    """
    if context is None:
        context = get_current_kube_config_context_name()

    nodes = kubernetes.core_api(context).list_node(
        _request_timeout=kubernetes.API_TIMEOUT).items
    return nodes


@_retry_on_error(resource_type='pod')
def get_all_pods_in_kubernetes_cluster(
        context: Optional[str] = None) -> List[Any]:
    """Gets pods in all namespaces in kubernetes cluster indicated by context.

    Used for computing cluster resource usage.
    """
    if context is None:
        context = get_current_kube_config_context_name()

    pods = kubernetes.core_api(context).list_pod_for_all_namespaces(
        _request_timeout=kubernetes.API_TIMEOUT).items
    return pods


def check_instance_fits(context: Optional[str],
                        instance: str) -> Tuple[bool, Optional[str]]:
    """Checks if the instance fits on the Kubernetes cluster.

    If the instance has GPU requirements, checks if the GPU type is
    available on the cluster and if enough CPU/memory is available on any node
    with the GPU type.

    Args:
        instance: str, the instance type to check.

    Returns:
        bool: True if the instance fits on the cluster, False otherwise.
        Optional[str]: Error message if the instance does not fit.
    """

    # TODO(zhwu): this should check the node for specific context, instead
    # of the default context to make failover fully functional.

    def check_cpu_mem_fits(candidate_instance_type: 'KubernetesInstanceType',
                           node_list: List[Any]) -> Tuple[bool, Optional[str]]:
        """Checks if the instance fits on the cluster based on CPU and memory.

        We check only capacity, not allocatable, because availability can
        change during scheduling, and we want to let the Kubernetes scheduler
        handle that.
        """
        # We log max CPU and memory found on the GPU nodes for debugging.
        max_cpu = 0.0
        max_mem = 0.0

        for node in node_list:
            node_cpus = parse_cpu_or_gpu_resource(node.status.capacity['cpu'])
            node_memory_gb = parse_memory_resource(
                node.status.capacity['memory'], unit='G')
            if node_cpus > max_cpu:
                max_cpu = node_cpus
                max_mem = node_memory_gb
            if (node_cpus >= candidate_instance_type.cpus and
                    node_memory_gb >= candidate_instance_type.memory):
                return True, None
        return False, (
            'Maximum resources found on a single node: '
            f'{max_cpu} CPUs, {common_utils.format_float(max_mem)}G Memory')

    def check_tpu_fits(candidate_instance_type: 'KubernetesInstanceType',
                       node_list: List[Any]) -> Tuple[bool, Optional[str]]:
        """Checks if the instance fits on the cluster based on requested TPU.

        It checks if the TPU type and count on each node match the required
        number of TPU chips for the instance. In the case of multi-host TPU
        podslice, the function ensures that the number of TPU chips on a single
        node (node_tpu_chip_count) and the total TPU chips across the entire
        podslice (topology_chip_count) are correctly handled.
        """
        acc_type = candidate_instance_type.accelerator_type
        acc_count = candidate_instance_type.accelerator_count
        tpu_list_in_cluster = []
        for node in node_list:
            if acc_type == node.metadata.labels[
                    GKELabelFormatter.TPU_LABEL_KEY]:
                # TODO(Doyoung): Update the logic when adding support for
                # multi-host TPUs.
                if is_multi_host_tpu(node.metadata.labels):
                    continue
                node_tpu_chip_count = int(node.metadata.labels[
                    GKELabelFormatter.ACCELERATOR_COUNT_LABEL_KEY])
                tpu_type = f'{acc_type}:{node_tpu_chip_count}'
                tpu_list_in_cluster.append(tpu_type)
                if node_tpu_chip_count == acc_count:
                    return True, None
        tpu_list_in_cluster_str = ','.join(tpu_list_in_cluster)
        # TODO(Doyoung): Update the error message raised with the multi-host
        # TPU support.
        return False, ('Requested TPU type was not found in the cluster. TPU '
                       'types found in the cluster: '
                       f'{tpu_list_in_cluster_str}. Note that multi-host TPU '
                       'podslices are currently not unsupported.')

    nodes = get_kubernetes_nodes(context)
    k8s_instance_type = KubernetesInstanceType.\
        from_instance_type(instance)
    acc_type = k8s_instance_type.accelerator_type
    acc_count = k8s_instance_type.accelerator_count
    if acc_type is not None:
        # If GPU/TPUs are requested, check if GPU/TPU type is available, and
        # if so, check if CPU and memory requirements on the specific node are
        # met.
        try:
            gpu_label_key, gpu_label_val, _, _ = (
                get_accelerator_label_key_value(context, acc_type, acc_count))
        except exceptions.ResourcesUnavailableError as e:
            # If GPU not found, return empty list and error message.
            return False, str(e)
        # Get the set of nodes that have the GPU type
        gpu_nodes = [
            node for node in nodes if gpu_label_key in node.metadata.labels and
            node.metadata.labels[gpu_label_key] == gpu_label_val
        ]
        assert gpu_nodes, 'GPU nodes not found'
        if is_tpu_on_gke(acc_type):
            # If requested accelerator is a TPU type, check if the cluster
            # has sufficient TPU resource to meet the requirement.
            fits, reason = check_tpu_fits(k8s_instance_type, gpu_nodes)
            if reason is not None:
                return fits, reason

        candidate_nodes = gpu_nodes
        not_fit_reason_prefix = (
            f'GPU nodes with {acc_type} do not have '
            f'enough CPU (> {k8s_instance_type.cpus} CPUs) and/or '
            f'memory (> {k8s_instance_type.memory} G). ')
    else:
        candidate_nodes = nodes
        not_fit_reason_prefix = (f'No nodes found with enough '
                                 f'CPU (> {k8s_instance_type.cpus} CPUs) '
                                 'and/or memory '
                                 f'(> {k8s_instance_type.memory} G). ')
    # Check if CPU and memory requirements are met on at least one
    # candidate node.
    fits, reason = check_cpu_mem_fits(k8s_instance_type, candidate_nodes)
    if not fits:
        if reason is not None:
            reason = not_fit_reason_prefix + reason
        return fits, reason
    else:
        return fits, reason


def get_accelerator_label_key_value(
    context: Optional[str],
    acc_type: str,
    acc_count: Optional[int],
    check_mode=False
) -> Tuple[Optional[str], Optional[str], Optional[str], Optional[str]]:
    """Returns the label key and value for the given GPU/TPU type.

    Args:
        acc_type: The GPU/TPU type required by the task.
        acc_count: Number of GPU/TPUs required by the task.
        check_mode: If True, only checks if the cluster has GPU/TPU resources
            and labels are setup on the cluster. acc_type is ignore does not
            return the label key and value. Useful for checking if GPUs are
            configured correctly on the cluster without explicitly requesting
            a acc_type.
    Returns:
        A tuple of the accelerator label key, value, topology label key, and
        topology value. The topology label key and value are populated only if
        the requested accelerator type is TPU. Returns None if check_mode is
        True.
    Raises:
        ResourcesUnavailableError: Can be raised from the following conditions:
            - The cluster does not have GPU/TPU resources
                (nvidia.com/gpu, google.com/tpu)
            - The cluster does not have GPU/TPU labels setup correctly
            - The cluster doesn't have any nodes with acc_type GPU/TPU
    """
    # Check if the cluster has GPU resources
    # TODO(romilb): This assumes the accelerator is a nvidia GPU. We
    #  need to support TPUs and other accelerators as well.
    # TODO(romilb): Currently, we broadly disable all GPU checks if autoscaling
    #  is configured in config.yaml since the cluster may be scaling up from
    #  zero nodes and may not have any GPU nodes yet. In the future, we should
    #  support pollingthe clusters for autoscaling information, such as the
    #  node pools configured etc.

    autoscaler_type = get_autoscaler_type()
    if autoscaler_type is not None:
        # If autoscaler is set in config.yaml, override the label key and value
        # to the autoscaler's format and bypass the GPU checks.
        if check_mode:
            # If check mode is enabled and autoscaler is set, we can return
            # early since we assume the cluster autoscaler will handle GPU
            # node provisioning.
            return None, None, None, None
        formatter = AUTOSCALER_TO_LABEL_FORMATTER.get(autoscaler_type)
        assert formatter is not None, ('Unsupported autoscaler type:'
                                       f' {autoscaler_type}')
        return formatter.get_label_key(acc_type), formatter.get_label_value(
            acc_type), None, None

    has_gpus, cluster_resources = detect_accelerator_resource(context)
    if has_gpus:
        # Check if the cluster has GPU labels setup correctly
        label_formatter, node_labels = \
            detect_gpu_label_formatter(context)
        if label_formatter is None:
            # If none of the GPU labels from LABEL_FORMATTER_REGISTRY are
            # detected, raise error
            with ux_utils.print_exception_no_traceback():
                supported_formats = ', '.join([
                    key for f in LABEL_FORMATTER_REGISTRY
                    for key in f.get_label_keys()
                ])
                suffix = ''
                if env_options.Options.SHOW_DEBUG_INFO.get():
                    suffix = f' Found node labels: {node_labels}'
                raise exceptions.ResourcesUnavailableError(
                    'Could not detect GPU labels in Kubernetes cluster. '
                    'If this cluster has GPUs, please ensure GPU nodes have '
                    'node labels of either of these formats: '
                    f'{supported_formats}. Please refer to '
                    'the documentation on how to set up node labels.'
                    f'{suffix}')
        else:
            # Validate the label value on all nodes labels to ensure they are
            # correctly setup and will behave as expected.
            for node_name, label_list in node_labels.items():
                for label, value in label_list:
                    if label_formatter.match_label_key(label):
                        is_valid, reason = label_formatter.validate_label_value(
                            value)
                        if not is_valid:
                            raise exceptions.ResourcesUnavailableError(
                                f'Node {node_name!r} in Kubernetes cluster has '
                                f'invalid GPU label: {label}={value}. {reason}')
            if check_mode:
                # If check mode is enabled and we reached so far, we can
                # conclude that the cluster is setup correctly and return.
                return None, None, None, None
            # Search in node_labels to see if any node has the requested
            # GPU type.
            # Note - this only checks if the label is available on a
            # node. It does not (and should not) check if the resource
            # quantity is available since that is dynamic and can change
            # during scheduling.
            for node_name, label_list in node_labels.items():
                node_metadata_labels = dict(label_list)
                # TODO(Doyoung): Update the logic when adding support for
                # multi-host TPUs.
                if is_multi_host_tpu(node_metadata_labels):
                    continue
                for label, value in label_list:
                    if (label_formatter.match_label_key(label) and
                            label_formatter.get_accelerator_from_label_value(
                                value) == acc_type):
                        if is_tpu_on_gke(acc_type):
                            assert isinstance(label_formatter,
                                              GKELabelFormatter)
                            if node_metadata_labels.get(
                                    label_formatter.TPU_LABEL_KEY) == acc_type:
                                topology_label_key = (
                                    label_formatter.TPU_TOPOLOGY_LABEL_KEY)
                                topology_value = node_metadata_labels.get(
                                    topology_label_key)
                                assert topology_value is not None
                                tpu_topology_chip_count = reduce_tpu_topology(
                                    topology_value)
                                # For single-host TPUs, there aren't multiple
                                # different topologies that maps to identical
                                # number of TPU chips.
                                if tpu_topology_chip_count == acc_count:
                                    return (label, value, topology_label_key,
                                            topology_value)
                                else:
                                    continue
                        else:
                            return label, value, None, None

            # If no node is found with the requested acc_type, raise error
            with ux_utils.print_exception_no_traceback():
                suffix = ''
                if env_options.Options.SHOW_DEBUG_INFO.get():
                    all_labels = []
                    for node_name, label_list in node_labels.items():
                        all_labels.extend(label_list)
                    acc_available = set(v for k, v in all_labels
                                        if label_formatter.match_label_key(k))
                    suffix = (' Available GPU/TPUs on the cluster: '
                              f'{acc_available}')
                # TODO(Doyoung): Update the error message raised with the
                # multi-host TPU support.
                raise exceptions.ResourcesUnavailableError(
                    'Could not find any node in the Kubernetes cluster '
                    f'with {acc_type}. Please ensure at least one node in the '
                    f'cluster has {acc_type} and node labels are setup '
                    'correctly. Please refer to the documentration for more. '
                    f'{suffix}. Note that multi-host TPU podslices are '
                    'currently not unsupported.')
    else:
        # If GPU resources are not detected, raise error
        with ux_utils.print_exception_no_traceback():
            suffix = ''
            if env_options.Options.SHOW_DEBUG_INFO.get():
                suffix = (' Available resources on the cluster: '
                          f'{cluster_resources}')
            raise exceptions.ResourcesUnavailableError(
                f'Could not detect GPU/TPU resources ({GPU_RESOURCE_KEY!r} or '
                f'{TPU_RESOURCE_KEY!r}) in Kubernetes cluster. If this cluster'
                ' contains GPUs, please ensure GPU drivers are installed on '
                'the node. Check if the GPUs are setup correctly by running '
                '`kubectl describe nodes` and looking for the '
                f'{GPU_RESOURCE_KEY!r} or {TPU_RESOURCE_KEY!r} resource. '
                'Please refer to the documentation on how to set up GPUs.'
                f'{suffix}')
    assert False, 'This should not be reached'


def get_head_ssh_port(cluster_name: str, namespace: str,
                      context: Optional[str]) -> int:
    svc_name = f'{cluster_name}-head-ssh'
    return get_port(svc_name, namespace, context)


def get_port(svc_name: str, namespace: str, context: Optional[str]) -> int:
    """Gets the nodeport of the specified service.

    Args:
        svc_name (str): Name of the kubernetes service. Note that this may be
            different from the cluster name.
        namespace (str): Kubernetes namespace to look for the service in.
        context (str): Kubernetes context to use.
    """
    head_service = kubernetes.core_api(context).read_namespaced_service(
        svc_name, namespace)
    return head_service.spec.ports[0].node_port


def get_external_ip(network_mode: Optional[
    kubernetes_enums.KubernetesNetworkingMode], context: Optional[str]) -> str:
    if network_mode == kubernetes_enums.KubernetesNetworkingMode.PORTFORWARD:
        return '127.0.0.1'
    # Return the IP address of the first node with an external IP
    nodes = kubernetes.core_api(context).list_node().items
    for node in nodes:
        if node.status.addresses:
            for address in node.status.addresses:
                if address.type == 'ExternalIP':
                    return address.address
    # If no external IP is found, use the API server IP
    api_host = kubernetes.core_api(context).api_client.configuration.host
    parsed_url = urlparse(api_host)
    return parsed_url.hostname


def check_credentials(context: Optional[str],
                      timeout: int = kubernetes.API_TIMEOUT) -> \
        Tuple[bool, Optional[str]]:
    """Check if the credentials in kubeconfig file are valid

    Args:
        context (Optional[str]): The Kubernetes context to use. If none, uses
            in-cluster auth to check credentials, if available.
        timeout (int): Timeout in seconds for the test API call

    Returns:
        bool: True if credentials are valid, False otherwise
        str: Error message if credentials are invalid, None otherwise
    """
    try:
        namespace = get_kube_config_context_namespace(context)
        kubernetes.core_api(context).list_namespaced_pod(
            namespace, _request_timeout=timeout)
    except ImportError:
        # TODO(romilb): Update these error strs to also include link to docs
        #  when docs are ready.
        return False, ('`kubernetes` package is not installed. '
                       'Install it with: pip install kubernetes')
    except kubernetes.api_exception() as e:
        # Check if the error is due to invalid credentials
        if e.status == 401:
            return False, 'Invalid credentials - do you have permission ' \
                          'to access the cluster?'
        else:
            return False, f'Failed to communicate with the cluster: {str(e)}'
    except kubernetes.config_exception() as e:
        return False, f'Invalid configuration file: {str(e)}'
    except kubernetes.max_retry_error():
        return False, ('Failed to communicate with the cluster - timeout. '
                       'Check if your cluster is running and your network '
                       'is stable.')
    except ValueError as e:
        return False, common_utils.format_exception(e)
    except Exception as e:  # pylint: disable=broad-except
        return False, ('An error occurred: '
                       f'{common_utils.format_exception(e, use_bracket=True)}')

    # If we reach here, the credentials are valid and Kubernetes cluster is up.
    # We now do softer checks to check if exec based auth is used and to
    # see if the cluster is GPU-enabled.

    _, exec_msg = is_kubeconfig_exec_auth(context)

    # We now check if GPUs are available and labels are set correctly on the
    # cluster, and if not we return hints that may help debug any issues.
    # This early check avoids later surprises for user when they try to run
    # `sky launch --gpus <gpu>` and the optimizer does not list Kubernetes as a
    # provider if their cluster GPUs are not setup correctly.
    gpu_msg = ''
    try:
        get_accelerator_label_key_value(context,
                                        acc_type='',
                                        acc_count=0,
                                        check_mode=True)
    except exceptions.ResourcesUnavailableError as e:
        # If GPUs are not available, we return cluster as enabled (since it can
        # be a CPU-only cluster) but we also return the exception message which
        # serves as a hint for how to enable GPU access.
        gpu_msg = str(e)
    if exec_msg and gpu_msg:
        return True, f'{gpu_msg}\n    Additionally, {exec_msg}'
    elif gpu_msg:
        return True, gpu_msg
    elif exec_msg:
        return True, exec_msg
    else:
        return True, None


def check_pod_config(pod_config: dict) \
    -> Tuple[bool, Optional[str]]:
    """Check if the pod_config is a valid pod config

    Using deserialize api to check the pod_config is valid or not.

    Returns:
        bool: True if pod_config is valid.
        str: Error message about why the pod_config is invalid, None otherwise.
    """
    errors = []
    # This api_client won't be used to send any requests, so there is no need to
    # load kubeconfig
    api_client = kubernetes.kubernetes.client.ApiClient()

    # Used for kubernetes api_client deserialize function, the function will use
    # data attr, the detail ref:
    # https://github.com/kubernetes-client/python/blob/master/kubernetes/client/api_client.py#L244
    class InnerResponse():

        def __init__(self, data: dict):
            self.data = json.dumps(data)

    try:
        # Validate metadata if present
        if 'metadata' in pod_config:
            try:
                value = InnerResponse(pod_config['metadata'])
                api_client.deserialize(
                    value, kubernetes.kubernetes.client.V1ObjectMeta)
            except ValueError as e:
                errors.append(f'Invalid metadata: {str(e)}')
        # Validate spec if present
        if 'spec' in pod_config:
            try:
                value = InnerResponse(pod_config['spec'])
                api_client.deserialize(value,
                                       kubernetes.kubernetes.client.V1PodSpec)
            except ValueError as e:
                errors.append(f'Invalid spec: {str(e)}')
        return len(errors) == 0, '.'.join(errors)
    except Exception as e:  # pylint: disable=broad-except
        errors.append(f'Validation error: {str(e)}')
        return False, '.'.join(errors)


def is_kubeconfig_exec_auth(
        context: Optional[str] = None) -> Tuple[bool, Optional[str]]:
    """Checks if the kubeconfig file uses exec-based authentication

    Exec-based auth is commonly used for authenticating with cloud hosted
    Kubernetes services, such as GKE. Here is an example snippet from a
    kubeconfig using exec-based authentication for a GKE cluster:
    - name: mycluster
      user:
        exec:
          apiVersion: client.authentication.k8s.io/v1beta1
          command: /Users/romilb/google-cloud-sdk/bin/gke-gcloud-auth-plugin
          installHint: Install gke-gcloud-auth-plugin ...
          provideClusterInfo: true


    Using exec-based authentication is problematic when used in conjunction
    with kubernetes.remote_identity = LOCAL_CREDENTIAL in ~/.sky/config.yaml.
    This is because the exec-based authentication may not have the relevant
    dependencies installed on the remote cluster or may have hardcoded paths
    that are not available on the remote cluster.

    Returns:
        bool: True if exec-based authentication is used and LOCAL_CREDENTIAL
            mode is used for remote_identity in ~/.sky/config.yaml.
        str: Error message if exec-based authentication is used, None otherwise
    """
    k8s = kubernetes.kubernetes
    if context == kubernetes.in_cluster_context_name():
        # If in-cluster config is used, exec-based auth is not used.
        return False, None
    try:
        k8s.config.load_kube_config()
    except kubernetes.config_exception():
        # Using service account token or other auth methods, continue
        return False, None

    # Get active context and user from kubeconfig using k8s api
    all_contexts, current_context = k8s.config.list_kube_config_contexts()
    context_obj = current_context
    if context is not None:
        for c in all_contexts:
            if c['name'] == context:
                context_obj = c
                break
        else:
            raise ValueError(f'Kubernetes context {context!r} not found.')
    target_username = context_obj['context']['user']

    # K8s api does not provide a mechanism to get the user details from the
    # context. We need to load the kubeconfig file and parse it to get the
    # user details.
    kubeconfig_path = os.path.expanduser(
        os.getenv('KUBECONFIG',
                  k8s.config.kube_config.KUBE_CONFIG_DEFAULT_LOCATION))
    # Load the kubeconfig file as a dictionary
    with open(kubeconfig_path, 'r', encoding='utf-8') as f:
        kubeconfig = yaml.safe_load(f)

    user_details = kubeconfig['users']

    # Find user matching the target username
    user_details = next(
        user for user in user_details if user['name'] == target_username)

    remote_identity = skypilot_config.get_nested(
        ('kubernetes', 'remote_identity'),
        schemas.get_default_remote_identity('kubernetes'))
    if ('exec' in user_details.get('user', {}) and remote_identity
            == schemas.RemoteIdentityOptions.LOCAL_CREDENTIALS.value):
        ctx_name = context_obj['name']
        exec_msg = ('exec-based authentication is used for '
                    f'Kubernetes context {ctx_name!r}.'
                    ' This may cause issues with autodown or when running '
                    'Managed Jobs or SkyServe controller on Kubernetes. '
                    'To fix, configure SkyPilot to create a service account '
                    'for running pods by setting the following in '
                    '~/.sky/config.yaml:\n'
                    '    kubernetes:\n'
                    '      remote_identity: SERVICE_ACCOUNT\n'
                    '    More: https://docs.skypilot.co/en/latest/'
                    'reference/config.html')
        return True, exec_msg
    return False, None


@annotations.cache_needs_reload
@functools.lru_cache()
def get_current_kube_config_context_name() -> Optional[str]:
    """Get the current kubernetes context from the kubeconfig file

    Returns:
        str | None: The current kubernetes context if it exists, None otherwise
    """
    k8s = kubernetes.kubernetes
    try:
        _, current_context = k8s.config.list_kube_config_contexts()
        return current_context['name']
    except k8s.config.config_exception.ConfigException:
        return None


def is_incluster_config_available() -> bool:
    """Check if in-cluster auth is available.

    Note: We cannot use load_incluster_config() to check if in-cluster config
    is available because it will load the in-cluster config (if available)
    and modify the current global kubernetes config. We simply check if the
    service account token file exists to determine if in-cluster config may
    be available.
    """
    return os.path.exists('/var/run/secrets/kubernetes.io/serviceaccount/token')


def get_all_kube_context_names() -> List[str]:
    """Get all kubernetes context names available in the environment.

    Fetches context names from the kubeconfig file and in-cluster auth, if any.

    If running in-cluster and IN_CLUSTER_CONTEXT_NAME_ENV_VAR is not set,
    returns the default in-cluster kubernetes context name.

    We should not cache the result of this function as the admin policy may
    update the contexts.

    Returns:
        List[Optional[str]]: The list of kubernetes context names if
            available, an empty list otherwise.
    """
    k8s = kubernetes.kubernetes
    context_names = []
    try:
        all_contexts, _ = k8s.config.list_kube_config_contexts()
        # all_contexts will always have at least one context. If kubeconfig
        # does not have any contexts defined, it will raise ConfigException.
        context_names = [context['name'] for context in all_contexts]
    except k8s.config.config_exception.ConfigException:
        # If no config found, continue
        pass
    if is_incluster_config_available():
        context_names.append(kubernetes.in_cluster_context_name())
    return context_names


@annotations.cache_needs_reload
@functools.lru_cache()
def get_kube_config_context_namespace(
        context_name: Optional[str] = None) -> str:
    """Get the current kubernetes context namespace from the kubeconfig file

    Returns:
        str: The current kubernetes context namespace if it exists, else
            the default namespace.
    """
    k8s = kubernetes.kubernetes
    ns_path = '/var/run/secrets/kubernetes.io/serviceaccount/namespace'
    # If using in-cluster context, first check for the environment variable,
    # then fall back to the service account namespace file. Uses the same logic
    # as adaptors.kubernetes._load_config() to stay consistent with in-cluster
    # config loading.
    if (context_name == kubernetes.in_cluster_context_name() or
            context_name is None):
        # First check for environment variable. We allow the env var to take
        # effect only when using in-cluster auth because the recommended way to
        # set the namespace when using kubeconfig is to change the namespace
        # configured in the context.
        env_namespace = os.getenv(
            kubernetes_constants.KUBERNETES_IN_CLUSTER_NAMESPACE_ENV_VAR)
        if env_namespace:
            return env_namespace
        # Fall back to service account namespace file
        if os.path.exists(ns_path):
            with open(ns_path, encoding='utf-8') as f:
                return f.read().strip()
    # If not in-cluster, get the namespace from kubeconfig
    try:
        contexts, current_context = k8s.config.list_kube_config_contexts()
        if context_name is None:
            context = current_context
        else:
            context = next((c for c in contexts if c['name'] == context_name),
                           None)
            if context is None:
                return DEFAULT_NAMESPACE

        if 'namespace' in context['context']:
            return context['context']['namespace']
        else:
            return DEFAULT_NAMESPACE
    except k8s.config.config_exception.ConfigException:
        return DEFAULT_NAMESPACE


def parse_cpu_or_gpu_resource(resource_qty_str: str) -> Union[int, float]:
    resource_str = str(resource_qty_str)
    if resource_str[-1] == 'm':
        # For example, '500m' rounds up to 1.
        return math.ceil(int(resource_str[:-1]) / 1000)
    else:
        return float(resource_str)


def parse_memory_resource(resource_qty_str: str,
                          unit: str = 'B') -> Union[int, float]:
    """Returns memory size in chosen units given a resource quantity string."""
    if unit not in MEMORY_SIZE_UNITS:
        valid_units = ', '.join(MEMORY_SIZE_UNITS.keys())
        raise ValueError(
            f'Invalid unit: {unit}. Valid units are: {valid_units}')

    resource_str = str(resource_qty_str)
    bytes_value: Union[int, float]
    try:
        bytes_value = int(resource_str)
    except ValueError:
        memory_size = re.sub(r'([KMGTPB]+)', r' \1', resource_str)
        number, unit_index = [item.strip() for item in memory_size.split()]
        unit_index = unit_index[0]
        bytes_value = float(number) * MEMORY_SIZE_UNITS[unit_index]
    return bytes_value / MEMORY_SIZE_UNITS[unit]


class KubernetesInstanceType:
    """Class to represent the "Instance Type" in a Kubernetes.
    Since Kubernetes does not have a notion of instances, we generate
    virtual instance types that represent the resources requested by a
    pod ("node").
    This name captures the following resource requests:
        - CPU
        - Memory
        - Accelerators
    The name format is "{n}CPU--{k}GB" where n is the number of vCPUs and
    k is the amount of memory in GB. Accelerators can be specified by
    appending "--{a}{type}" where a is the number of accelerators and
    type is the accelerator type.
    CPU and memory can be specified as floats. Accelerator count must be int.
    Examples:
        - 4CPU--16GB
        - 0.5CPU--1.5GB
        - 4CPU--16GB--1V100
    """

    def __init__(self,
                 cpus: float,
                 memory: float,
                 accelerator_count: Optional[int] = None,
                 accelerator_type: Optional[str] = None):
        self.cpus = cpus
        self.memory = memory
        self.accelerator_count = accelerator_count
        self.accelerator_type = accelerator_type

    @property
    def name(self) -> str:
        """Returns the name of the instance."""
        assert self.cpus is not None
        assert self.memory is not None
        name = (f'{common_utils.format_float(self.cpus)}CPU--'
                f'{common_utils.format_float(self.memory)}GB')
        if self.accelerator_count:
            # Replace spaces with underscores in accelerator type to make it a
            # valid logical instance type name.
            assert self.accelerator_type is not None, self.accelerator_count
            acc_name = self.accelerator_type.replace(' ', '_')
            name += f'--{self.accelerator_count}{acc_name}'
        return name

    @staticmethod
    def is_valid_instance_type(name: str) -> bool:
        """Returns whether the given name is a valid instance type."""
        pattern = re.compile(r'^(\d+(\.\d+)?CPU--\d+(\.\d+)?GB)(--\d+\S+)?$')
        return bool(pattern.match(name))

    @classmethod
    def _parse_instance_type(
            cls,
            name: str) -> Tuple[float, float, Optional[int], Optional[str]]:
        """Parses and returns resources from the given InstanceType name
        Returns:
            cpus | float: Number of CPUs
            memory | float: Amount of memory in GB
            accelerator_count | float: Number of accelerators
            accelerator_type | str: Type of accelerator
        """
        pattern = re.compile(
            r'^(?P<cpus>\d+(\.\d+)?)CPU--(?P<memory>\d+(\.\d+)?)GB(?:--(?P<accelerator_count>\d+)(?P<accelerator_type>\S+))?$'  # pylint: disable=line-too-long
        )
        match = pattern.match(name)
        if match:
            cpus = float(match.group('cpus'))
            memory = float(match.group('memory'))
            accelerator_count = match.group('accelerator_count')
            accelerator_type = match.group('accelerator_type')
            if accelerator_count:
                accelerator_count = int(accelerator_count)
                # This is to revert the accelerator types with spaces back to
                # the original format.
                accelerator_type = str(accelerator_type).replace('_', ' ')
            else:
                accelerator_count = None
                accelerator_type = None
            return cpus, memory, accelerator_count, accelerator_type
        else:
            raise ValueError(f'Invalid instance name: {name}')

    @classmethod
    def from_instance_type(cls, name: str) -> 'KubernetesInstanceType':
        """Returns an instance name object from the given name."""
        if not cls.is_valid_instance_type(name):
            raise ValueError(f'Invalid instance name: {name}')
        cpus, memory, accelerator_count, accelerator_type = \
            cls._parse_instance_type(name)
        return cls(cpus=cpus,
                   memory=memory,
                   accelerator_count=accelerator_count,
                   accelerator_type=accelerator_type)

    @classmethod
    def from_resources(cls,
                       cpus: float,
                       memory: float,
                       accelerator_count: Union[float, int] = 0,
                       accelerator_type: str = '') -> 'KubernetesInstanceType':
        """Returns an instance name object from the given resources.
        If accelerator_count is not an int, it will be rounded up since GPU
        requests in Kubernetes must be int.
        """
        name = f'{cpus}CPU--{memory}GB'
        # Round up accelerator_count if it is not an int.
        accelerator_count = math.ceil(accelerator_count)
        if accelerator_count > 0:
            name += f'--{accelerator_count}{accelerator_type}'
        return cls(cpus=cpus,
                   memory=memory,
                   accelerator_count=accelerator_count,
                   accelerator_type=accelerator_type)

    def __str__(self):
        return self.name


def construct_ssh_jump_command(
        private_key_path: str,
        ssh_jump_ip: str,
        ssh_jump_port: Optional[int] = None,
        ssh_jump_user: str = 'sky',
        proxy_cmd_path: Optional[str] = None,
        proxy_cmd_target_pod: Optional[str] = None,
        current_kube_context: Optional[str] = None,
        current_kube_namespace: Optional[str] = None) -> str:
    ssh_jump_proxy_command = (f'ssh -tt -i {private_key_path} '
                              '-o StrictHostKeyChecking=no '
                              '-o UserKnownHostsFile=/dev/null '
                              f'-o IdentitiesOnly=yes '
                              r'-W \[%h\]:%p '
                              f'{ssh_jump_user}@{ssh_jump_ip}')
    if ssh_jump_port is not None:
        ssh_jump_proxy_command += f' -p {ssh_jump_port} '
    if proxy_cmd_path is not None:
        proxy_cmd_path = os.path.expanduser(proxy_cmd_path)
        # adding execution permission to the proxy command script
        os.chmod(proxy_cmd_path, os.stat(proxy_cmd_path).st_mode | 0o111)
        kube_context_flag = f'-c {current_kube_context} ' if (
            current_kube_context is not None) else ''
        kube_namespace_flag = f'-n {current_kube_namespace} ' if (
            current_kube_namespace is not None) else ''
        ssh_jump_proxy_command += (f' -o ProxyCommand=\'{proxy_cmd_path} '
                                   f'{kube_context_flag}'
                                   f'{kube_namespace_flag}'
                                   f'{proxy_cmd_target_pod}\'')
    return ssh_jump_proxy_command


def get_ssh_proxy_command(
    k8s_ssh_target: str,
    network_mode: kubernetes_enums.KubernetesNetworkingMode,
    private_key_path: str,
    context: Optional[str],
    namespace: str,
) -> str:
    """Generates the SSH proxy command to connect to the pod.

    Uses a jump pod if the network mode is NODEPORT, and direct port-forwarding
    if the network mode is PORTFORWARD.

    By default, establishing an SSH connection creates a communication
    channel to a remote node by setting up a TCP connection. When a
    ProxyCommand is specified, this default behavior is overridden. The command
    specified in ProxyCommand is executed, and its standard input and output
    become the communication channel for the SSH session.

    Pods within a Kubernetes cluster have internal IP addresses that are
    typically not accessible from outside the cluster. Since the default TCP
    connection of SSH won't allow access to these pods, we employ a
    ProxyCommand to establish the required communication channel. We offer this
    in two different networking options: NodePort/port-forward.

    With the NodePort networking mode, a NodePort service is launched. This
    service opens an external port on the node which redirects to the desired
    port to a SSH jump pod. When establishing an SSH session in this mode, the
    ProxyCommand makes use of this external port to create a communication
    channel directly to port 22, which is the default port ssh server listens
    on, of the jump pod.

    With Port-forward mode, instead of directly exposing an external port,
    'kubectl port-forward' sets up a tunnel between a local port
    (127.0.0.1:23100) and port 22 of the provisioned pod. Then we establish TCP
    connection to the local end of this tunnel, 127.0.0.1:23100, using 'socat'.
    All of this is done in a ProxyCommand script. Any stdin provided on the
    local machine is forwarded through this tunnel to the application
    (SSH server) listening in the pod. Similarly, any output from the
    application in the pod is tunneled back and displayed in the terminal on
    the local machine.

    Args:
        k8s_ssh_target: str; The Kubernetes object that will be used as the
            target for SSH. If network_mode is NODEPORT, this is the name of the
            service. If network_mode is PORTFORWARD, this is the pod name.
        network_mode: KubernetesNetworkingMode; networking mode for ssh
            session. It is either 'NODEPORT' or 'PORTFORWARD'
        private_key_path: str; Path to the private key to use for SSH.
            This key must be authorized to access the SSH jump pod.
            Required for NODEPORT networking mode.
        namespace: Kubernetes namespace to use.
            Required for NODEPORT networking mode.
    """
    # Fetch IP to connect to for the jump svc
    ssh_jump_ip = get_external_ip(network_mode, context)
    assert private_key_path is not None, 'Private key path must be provided'
    if network_mode == kubernetes_enums.KubernetesNetworkingMode.NODEPORT:
        assert namespace is not None, 'Namespace must be provided for NodePort'
        ssh_jump_port = get_port(k8s_ssh_target, namespace, context)
        ssh_jump_proxy_command = construct_ssh_jump_command(
            private_key_path, ssh_jump_ip, ssh_jump_port=ssh_jump_port)
    else:
        ssh_jump_proxy_command_path = create_proxy_command_script()
        ssh_jump_proxy_command = construct_ssh_jump_command(
            private_key_path,
            ssh_jump_ip,
            ssh_jump_user=constants.SKY_SSH_USER_PLACEHOLDER,
            proxy_cmd_path=ssh_jump_proxy_command_path,
            proxy_cmd_target_pod=k8s_ssh_target,
            # We embed both the current context and namespace to the SSH proxy
            # command to make sure SSH still works when the current
            # context/namespace is changed by the user.
            current_kube_context=context,
            current_kube_namespace=namespace)
    return ssh_jump_proxy_command


def create_proxy_command_script() -> str:
    """Creates a ProxyCommand script that uses kubectl port-forward to setup
    a tunnel between a local port and the SSH server in the pod.

    Returns:
        str: Path to the ProxyCommand script.
    """
    port_fwd_proxy_cmd_path = os.path.expanduser(PORT_FORWARD_PROXY_CMD_PATH)
    os.makedirs(os.path.dirname(port_fwd_proxy_cmd_path),
                exist_ok=True,
                mode=0o700)

    root_dir = os.path.dirname(os.path.dirname(os.path.dirname(__file__)))
    template_path = os.path.join(root_dir, 'templates',
                                 PORT_FORWARD_PROXY_CMD_TEMPLATE)
    # Copy the template to the proxy command path. We create a copy to allow
    # different users sharing the same SkyPilot installation to have their own
    # proxy command scripts.
    shutil.copy(template_path, port_fwd_proxy_cmd_path)
    # Set the permissions to 700 to ensure only the owner can read, write,
    # and execute the file.
    os.chmod(port_fwd_proxy_cmd_path, 0o700)
    # Return the path to the proxy command script without expanding the user
    # home directory to be compatible when a SSH is called from a client in
    # client-server mode.
    return PORT_FORWARD_PROXY_CMD_PATH


def setup_ssh_jump_svc(ssh_jump_name: str, namespace: str,
                       context: Optional[str],
                       service_type: kubernetes_enums.KubernetesServiceType):
    """Sets up Kubernetes service resource to access for SSH jump pod.

    This method acts as a necessary complement to be run along with
    setup_ssh_jump_pod(...) method. This service ensures the pod is accessible.

    Args:
        ssh_jump_name: Name to use for the SSH jump service
        namespace: Namespace to create the SSH jump service in
        service_type: Networking configuration on either to use NodePort
            or ClusterIP service to ssh in
    """
    # Fill in template - ssh_key_secret and ssh_jump_image are not required for
    # the service spec, so we pass in empty strs.
    content = fill_ssh_jump_template('', '', ssh_jump_name, service_type.value)

    # Add custom metadata from config
    merge_custom_metadata(content['service_spec']['metadata'])

    # Create service
    try:
        kubernetes.core_api(context).create_namespaced_service(
            namespace, content['service_spec'])
    except kubernetes.api_exception() as e:
        # SSH Jump Pod service already exists.
        if e.status == 409:
            ssh_jump_service = kubernetes.core_api(
                context).read_namespaced_service(name=ssh_jump_name,
                                                 namespace=namespace)
            curr_svc_type = ssh_jump_service.spec.type
            if service_type.value == curr_svc_type:
                # If the currently existing SSH Jump service's type is identical
                # to user's configuration for networking mode
                logger.debug(
                    f'SSH Jump Service {ssh_jump_name} already exists in the '
                    'cluster, using it.')
            else:
                # If a different type of service type for SSH Jump pod compared
                # to user's configuration for networking mode exists, we remove
                # existing servie to create a new one following user's config
                kubernetes.core_api(context).delete_namespaced_service(
                    name=ssh_jump_name, namespace=namespace)
                kubernetes.core_api(context).create_namespaced_service(
                    namespace, content['service_spec'])
                port_forward_mode = (
                    kubernetes_enums.KubernetesNetworkingMode.PORTFORWARD.value)
                nodeport_mode = (
                    kubernetes_enums.KubernetesNetworkingMode.NODEPORT.value)
                clusterip_svc = (
                    kubernetes_enums.KubernetesServiceType.CLUSTERIP.value)
                nodeport_svc = (
                    kubernetes_enums.KubernetesServiceType.NODEPORT.value)
                curr_network_mode = port_forward_mode \
                    if curr_svc_type == clusterip_svc else nodeport_mode
                new_network_mode = nodeport_mode \
                    if curr_svc_type == clusterip_svc else port_forward_mode
                new_svc_type = nodeport_svc \
                    if curr_svc_type == clusterip_svc else clusterip_svc
                logger.info(
                    f'Switching the networking mode from '
                    f'\'{curr_network_mode}\' to \'{new_network_mode}\' '
                    f'following networking configuration. Deleting existing '
                    f'\'{curr_svc_type}\' service and recreating as '
                    f'\'{new_svc_type}\' service.')
        else:
            raise
    else:
        logger.info(f'Created SSH Jump Service {ssh_jump_name}.')


def setup_ssh_jump_pod(ssh_jump_name: str, ssh_jump_image: str,
                       ssh_key_secret: str, namespace: str,
                       context: Optional[str]):
    """Sets up Kubernetes RBAC and pod for SSH jump host.

    Our Kubernetes implementation uses a SSH jump pod to reach SkyPilot clusters
    running inside a cluster. This function sets up the resources needed for
    the SSH jump pod. This includes a service account which grants the jump pod
    permission to watch for other SkyPilot pods and terminate itself if there
    are no SkyPilot pods running.

    setup_ssh_jump_service must also be run to ensure that the SSH jump pod is
    reachable.

    Args:
        ssh_jump_image: Container image to use for the SSH jump pod
        ssh_jump_name: Name to use for the SSH jump pod
        ssh_key_secret: Secret name for the SSH key stored in the cluster
        namespace: Namespace to create the SSH jump pod in
    """
    # Fill in template - service is created separately so service_type is not
    # required, so we pass in empty str.
    content = fill_ssh_jump_template(ssh_key_secret, ssh_jump_image,
                                     ssh_jump_name, '')

    # Add custom metadata to all objects
    for object_type in content.keys():
        merge_custom_metadata(content[object_type]['metadata'])

    # ServiceAccount
    try:
        kubernetes.core_api(context).create_namespaced_service_account(
            namespace, content['service_account'])
    except kubernetes.api_exception() as e:
        if e.status == 409:
            logger.info(
                'SSH Jump ServiceAccount already exists in the cluster, using '
                'it.')
        else:
            raise
    else:
        logger.info('Created SSH Jump ServiceAccount.')
    # Role
    try:
        kubernetes.auth_api(context).create_namespaced_role(
            namespace, content['role'])
    except kubernetes.api_exception() as e:
        if e.status == 409:
            logger.info(
                'SSH Jump Role already exists in the cluster, using it.')
        else:
            raise
    else:
        logger.info('Created SSH Jump Role.')
    # RoleBinding
    try:
        kubernetes.auth_api(context).create_namespaced_role_binding(
            namespace, content['role_binding'])
    except kubernetes.api_exception() as e:
        if e.status == 409:
            logger.info(
                'SSH Jump RoleBinding already exists in the cluster, using '
                'it.')
        else:
            raise
    else:
        logger.info('Created SSH Jump RoleBinding.')
    # Pod
    try:
        kubernetes.core_api(context).create_namespaced_pod(
            namespace, content['pod_spec'])
    except kubernetes.api_exception() as e:
        if e.status == 409:
            logger.info(
                f'SSH Jump Host {ssh_jump_name} already exists in the cluster, '
                'using it.')
        else:
            raise
    else:
        logger.info(f'Created SSH Jump Host {ssh_jump_name}.')


def clean_zombie_ssh_jump_pod(namespace: str, context: Optional[str],
                              node_id: str):
    """Analyzes SSH jump pod and removes if it is in a bad state

    Prevents the existence of a dangling SSH jump pod. This could happen
    in case the pod main container did not start properly (or failed). In that
    case, jump pod lifecycle manager will not function properly to
    remove the pod and service automatically, and must be done manually.

    Args:
        namespace: Namespace to remove the SSH jump pod and service from
        node_id: Name of head pod
    """

    def find(l, predicate):
        """Utility function to find element in given list"""
        results = [x for x in l if predicate(x)]
        return results[0] if results else None

    # Get the SSH jump pod name from the head pod
    try:
        pod = kubernetes.core_api(context).read_namespaced_pod(
            node_id, namespace)
    except kubernetes.api_exception() as e:
        if e.status == 404:
            logger.warning(f'Failed to get pod {node_id},'
                           ' but the pod was not found (404).')
        raise
    else:
        ssh_jump_name = pod.metadata.labels.get('skypilot-ssh-jump')
    try:
        ssh_jump_pod = kubernetes.core_api(context).read_namespaced_pod(
            ssh_jump_name, namespace)
        cont_ready_cond = find(ssh_jump_pod.status.conditions,
                               lambda c: c.type == 'ContainersReady')
        if (cont_ready_cond and cont_ready_cond.status
                == 'False') or ssh_jump_pod.status.phase == 'Pending':
            # Either the main container is not ready or the pod failed
            # to schedule. To be on the safe side and prevent a dangling
            # ssh jump pod, lets remove it and the service. Otherwise, main
            # container is ready and its lifecycle management script takes
            # care of the cleaning.
            kubernetes.core_api(context).delete_namespaced_pod(
                ssh_jump_name, namespace)
            kubernetes.core_api(context).delete_namespaced_service(
                ssh_jump_name, namespace)
    except kubernetes.api_exception() as e:
        # We keep the warning in debug to avoid polluting the `sky launch`
        # output.
        logger.debug(f'Tried to check ssh jump pod {ssh_jump_name},'
                     f' but got error {e}\n. Consider running `kubectl '
                     f'delete pod {ssh_jump_name} -n {namespace}` to manually '
                     'remove the pod if it has crashed.')
        # We encountered an issue while checking ssh jump pod. To be on
        # the safe side, lets remove its service so the port is freed
        try:
            kubernetes.core_api(context).delete_namespaced_service(
                ssh_jump_name, namespace)
        except kubernetes.api_exception():
            pass


def fill_ssh_jump_template(ssh_key_secret: str, ssh_jump_image: str,
                           ssh_jump_name: str, service_type: str) -> Dict:
    template_path = os.path.join(sky.__root_dir__, 'templates',
                                 'kubernetes-ssh-jump.yml.j2')
    if not os.path.exists(template_path):
        raise FileNotFoundError(
            'Template "kubernetes-ssh-jump.j2" does not exist.')
    with open(template_path, 'r', encoding='utf-8') as fin:
        template = fin.read()
    j2_template = jinja2.Template(template)
    cont = j2_template.render(name=ssh_jump_name,
                              image=ssh_jump_image,
                              secret=ssh_key_secret,
                              service_type=service_type)
    content = yaml.safe_load(cont)
    return content


def check_port_forward_mode_dependencies() -> None:
    """Checks if 'socat' and 'nc' are installed"""

    # Construct runtime errors
    socat_default_error = RuntimeError(
        f'`socat` is required to setup Kubernetes cloud with '
        f'`{kubernetes_enums.KubernetesNetworkingMode.PORTFORWARD.value}` '  # pylint: disable=line-too-long
        'default networking mode and it is not installed. '
        'On Debian/Ubuntu, install it with:\n'
        f'  $ sudo apt install socat\n'
        f'On MacOS, install it with: \n'
        f'  $ brew install socat')
    netcat_default_error = RuntimeError(
        f'`nc` is required to setup Kubernetes cloud with '
        f'`{kubernetes_enums.KubernetesNetworkingMode.PORTFORWARD.value}` '  # pylint: disable=line-too-long
        'default networking mode and it is not installed. '
        'On Debian/Ubuntu, install it with:\n'
        f'  $ sudo apt install netcat\n'
        f'On MacOS, install it with: \n'
        f'  $ brew install netcat')
    mac_installed_error = RuntimeError(
        f'The default MacOS `nc` is installed. However, for '
        f'`{kubernetes_enums.KubernetesNetworkingMode.PORTFORWARD.value}` '  # pylint: disable=line-too-long
        'default networking mode, GNU netcat is required. '
        f'On MacOS, install it with: \n'
        f'  $ brew install netcat')

    # Ensure socat is installed
    try:
        subprocess.run(['socat', '-V'],
                       stdout=subprocess.DEVNULL,
                       stderr=subprocess.DEVNULL,
                       check=True)
    except (FileNotFoundError, subprocess.CalledProcessError):
        with ux_utils.print_exception_no_traceback():
            raise socat_default_error from None

    # Ensure netcat is installed
    #
    # In some cases, the user may have the default MacOS nc installed, which
    # does not support the -z flag. To use the -z flag for port scanning,
    # they need GNU nc installed. We check for this case and raise an error.
    try:
        netcat_output = subprocess.run(['nc', '-h'],
                                       capture_output=True,
                                       check=False)
        nc_mac_installed = netcat_output.returncode == 1 and 'apple' in str(
            netcat_output.stderr)

        if nc_mac_installed:
            with ux_utils.print_exception_no_traceback():
                raise mac_installed_error from None
        elif netcat_output.returncode != 0:
            with ux_utils.print_exception_no_traceback():
                raise netcat_default_error from None

    except FileNotFoundError:
        with ux_utils.print_exception_no_traceback():
            raise netcat_default_error from None


def get_endpoint_debug_message() -> str:
    """ Returns a string message for user to debug Kubernetes port opening

    Polls the configured ports mode on Kubernetes to produce an
    appropriate error message with debugging hints.

    Also checks if the
    """
    port_mode = network_utils.get_port_mode()
    if port_mode == kubernetes_enums.KubernetesPortMode.INGRESS:
        endpoint_type = 'Ingress'
        debug_cmd = 'kubectl describe ingress && kubectl describe ingressclass'
    elif port_mode == kubernetes_enums.KubernetesPortMode.LOADBALANCER:
        endpoint_type = 'LoadBalancer'
        debug_cmd = 'kubectl describe service'
    elif port_mode == kubernetes_enums.KubernetesPortMode.PODIP:
        endpoint_type = 'PodIP'
        debug_cmd = 'kubectl describe pod'
    return ENDPOINTS_DEBUG_MESSAGE.format(endpoint_type=endpoint_type,
                                          debug_cmd=debug_cmd)


<<<<<<< HEAD
=======
def merge_dicts(source: Dict[Any, Any], destination: Dict[Any, Any]):
    """Merge two dictionaries into the destination dictionary.

    Updates nested dictionaries instead of replacing them.
    If a list is encountered, it will be appended to the destination list.

    An exception is when the key is 'containers', in which case the
    first container in the list will be fetched and merge_dict will be
    called on it with the first container in the destination list.
    """
    for key, value in source.items():
        if isinstance(value, dict) and key in destination:
            merge_dicts(value, destination[key])
        elif isinstance(value, list) and key in destination:
            assert isinstance(destination[key], list), \
                f'Expected {key} to be a list, found {destination[key]}'
            if key in ['containers', 'imagePullSecrets']:
                # If the key is 'containers' or 'imagePullSecrets, we take the
                # first and only container/secret in the list and merge it, as
                # we only support one container per pod.
                assert len(value) == 1, \
                    f'Expected only one container, found {value}'
                merge_dicts(value[0], destination[key][0])
            elif key in ['volumes', 'volumeMounts']:
                # If the key is 'volumes' or 'volumeMounts', we search for
                # item with the same name and merge it.
                for new_volume in value:
                    new_volume_name = new_volume.get('name')
                    if new_volume_name is not None:
                        destination_volume = next(
                            (v for v in destination[key]
                             if v.get('name') == new_volume_name), None)
                        if destination_volume is not None:
                            merge_dicts(new_volume, destination_volume)
                        else:
                            destination[key].append(new_volume)
            else:
                destination[key].extend(value)
        else:
            destination[key] = value


>>>>>>> 97b8e8f1
def combine_pod_config_fields(
    cluster_yaml_path: str,
    cluster_config_overrides: Dict[str, Any],
) -> None:
    """Adds or updates fields in the YAML with fields from the ~/.sky/config's
    kubernetes.pod_spec dict.
    This can be used to add fields to the YAML that are not supported by
    SkyPilot yet, or require simple configuration (e.g., adding an
    imagePullSecrets field).
    Note that new fields are added and existing ones are updated. Nested fields
    are not completely replaced, instead their objects are merged. Similarly,
    if a list is encountered in the config, it will be appended to the
    destination list.
    For example, if the YAML has the following:
        ```
        ...
        node_config:
            spec:
                containers:
                    - name: ray
                    image: rayproject/ray:nightly
        ```
    and the config has the following:
        ```
        kubernetes:
            pod_config:
                spec:
                    imagePullSecrets:
                        - name: my-secret
        ```
    then the resulting YAML will be:
        ```
        ...
        node_config:
            spec:
                containers:
                    - name: ray
                    image: rayproject/ray:nightly
                imagePullSecrets:
                    - name: my-secret
        ```
    """
    with open(cluster_yaml_path, 'r', encoding='utf-8') as f:
        yaml_content = f.read()
    yaml_obj = yaml.safe_load(yaml_content)
    # We don't use override_configs in `skypilot_config.get_nested`, as merging
    # the pod config requires special handling.
    kubernetes_config = skypilot_config.get_nested(('kubernetes', 'pod_config'),
                                                   default_value={},
                                                   override_configs={})
    override_pod_config = (cluster_config_overrides.get('kubernetes', {}).get(
        'pod_config', {}))
    config_utils.merge_k8s_configs(kubernetes_config, override_pod_config)

    # Merge the kubernetes config into the YAML for both head and worker nodes.
    config_utils.merge_k8s_configs(
        yaml_obj['available_node_types']['ray_head_default']['node_config'],
        kubernetes_config)

    # Write the updated YAML back to the file
    common_utils.dump_yaml(cluster_yaml_path, yaml_obj)


def combine_metadata_fields(cluster_yaml_path: str) -> None:
    """Updates the metadata for all Kubernetes objects created by SkyPilot with
    fields from the ~/.sky/config's kubernetes.custom_metadata dict.

    Obeys the same add or update semantics as combine_pod_config_fields().
    """

    with open(cluster_yaml_path, 'r', encoding='utf-8') as f:
        yaml_content = f.read()
    yaml_obj = yaml.safe_load(yaml_content)
    custom_metadata = skypilot_config.get_nested(
        ('kubernetes', 'custom_metadata'), {})

    # List of objects in the cluster YAML to be updated
    combination_destinations = [
        # Service accounts
        yaml_obj['provider']['autoscaler_service_account']['metadata'],
        yaml_obj['provider']['autoscaler_role']['metadata'],
        yaml_obj['provider']['autoscaler_role_binding']['metadata'],
        yaml_obj['provider']['autoscaler_service_account']['metadata'],
        # Pod spec
        yaml_obj['available_node_types']['ray_head_default']['node_config']
        ['metadata'],
        # Services for pods
        *[svc['metadata'] for svc in yaml_obj['provider']['services']]
    ]

    for destination in combination_destinations:
        config_utils.merge_k8s_configs(destination, custom_metadata)

    # Write the updated YAML back to the file
    common_utils.dump_yaml(cluster_yaml_path, yaml_obj)


def merge_custom_metadata(original_metadata: Dict[str, Any]) -> None:
    """Merges original metadata with custom_metadata from config

    Merge is done in-place, so return is not required
    """
    custom_metadata = skypilot_config.get_nested(
        ('kubernetes', 'custom_metadata'), {})
    config_utils.merge_k8s_configs(original_metadata, custom_metadata)


def check_nvidia_runtime_class(context: Optional[str] = None) -> bool:
    """Checks if the 'nvidia' RuntimeClass exists in the cluster"""
    # Fetch the list of available RuntimeClasses
    runtime_classes = kubernetes.node_api(context).list_runtime_class()

    # Check if 'nvidia' RuntimeClass exists
    nvidia_exists = any(
        rc.metadata.name == 'nvidia' for rc in runtime_classes.items)
    return nvidia_exists


def check_secret_exists(secret_name: str, namespace: str,
                        context: Optional[str]) -> bool:
    """Checks if a secret exists in a namespace

    Args:
        secret_name: Name of secret to check
        namespace: Namespace to check
    """

    try:
        kubernetes.core_api(context).read_namespaced_secret(
            secret_name, namespace, _request_timeout=kubernetes.API_TIMEOUT)
    except kubernetes.api_exception() as e:
        if e.status == 404:
            return False
        raise
    else:
        return True


def create_namespace(namespace: str, context: Optional[str]) -> None:
    """Creates a namespace in the cluster.

    If the namespace already exists, logs a message and does nothing.

    Args:
        namespace: Name of the namespace to create
        context: Name of the context to use. Can be none to use default context.
    """
    kubernetes_client = kubernetes.kubernetes.client
    try:
        kubernetes.core_api(context).read_namespace(namespace)
    except kubernetes.api_exception() as e:
        if e.status != 404:
            raise
    else:
        return

    ns_metadata = dict(name=namespace, labels={'parent': 'skypilot'})
    merge_custom_metadata(ns_metadata)
    namespace_obj = kubernetes_client.V1Namespace(metadata=ns_metadata)
    try:
        kubernetes.core_api(context).create_namespace(namespace_obj)
    except kubernetes.api_exception() as e:
        if e.status == 409:
            logger.info(f'Namespace {namespace} already exists in the cluster.')
        else:
            raise


def get_head_pod_name(cluster_name_on_cloud: str):
    """Returns the pod name of the head pod for the given cluster name on cloud

    Args:
        cluster_name_on_cloud: Name of the cluster on cloud

    Returns:
        str: Pod name of the head pod
    """
    # We could have iterated over all pods in the namespace and checked for the
    # label, but since we know the naming convention, we can directly return the
    # head pod name.
    return f'{cluster_name_on_cloud}-head'


def get_autoscaler_type(
) -> Optional[kubernetes_enums.KubernetesAutoscalerType]:
    """Returns the autoscaler type by reading from config"""
    autoscaler_type = skypilot_config.get_nested(('kubernetes', 'autoscaler'),
                                                 None)
    if autoscaler_type is not None:
        autoscaler_type = kubernetes_enums.KubernetesAutoscalerType(
            autoscaler_type)
    return autoscaler_type


# Mapping of known spot label keys and values for different cluster types
# Add new cluster types here if they support spot instances along with the
# corresponding spot label key and value.
SPOT_LABEL_MAP = {
    kubernetes_enums.KubernetesAutoscalerType.GKE.value:
        ('cloud.google.com/gke-spot', 'true')
}


def get_spot_label(
        context: Optional[str] = None) -> Tuple[Optional[str], Optional[str]]:
    """Get the spot label key and value for using spot instances, if supported.

    Checks if the underlying cluster supports spot instances by checking nodes
    for known spot label keys and values. If found, returns the spot label key
    and value. If not, checks if autoscaler is configured and returns
    appropriate labels. If neither are found, returns None.

    Returns:
        Tuple[str, str]: Tuple containing the spot label key and value. Returns
            None if spot instances are not supported.
    """
    # Check if the cluster supports spot instances by checking nodes for known
    # spot label keys and values
    for node in get_kubernetes_nodes(context):
        for _, (key, value) in SPOT_LABEL_MAP.items():
            if key in node.metadata.labels and node.metadata.labels[
                    key] == value:
                return key, value

    # Check if autoscaler is configured. Allow spot instances if autoscaler type
    # is known to support spot instances.
    autoscaler_type = get_autoscaler_type()
    if autoscaler_type == kubernetes_enums.KubernetesAutoscalerType.GKE:
        return SPOT_LABEL_MAP[autoscaler_type.value]

    return None, None


def dict_to_k8s_object(object_dict: Dict[str, Any], object_type: 'str') -> Any:
    """Converts a dictionary to a Kubernetes object.

    Useful for comparing two Kubernetes objects. Adapted from
    https://github.com/kubernetes-client/python/issues/977#issuecomment-592030030  # pylint: disable=line-too-long

    Args:
        object_dict: Dictionary representing the Kubernetes object
        object_type: Type of the Kubernetes object. E.g., 'V1Pod', 'V1Service'.
    """

    class FakeKubeResponse:

        def __init__(self, obj):
            self.data = json.dumps(obj)

    fake_kube_response = FakeKubeResponse(object_dict)
    return kubernetes.api_client().deserialize(fake_kube_response, object_type)


def get_kubernetes_node_info(
        context: Optional[str] = None) -> Dict[str, models.KubernetesNodeInfo]:
    """Gets the resource information for all the nodes in the cluster.

    Currently only GPU resources are supported. The function returns the total
    number of GPUs available on the node and the number of free GPUs on the
    node.

    If the user does not have sufficient permissions to list pods in all
    namespaces, the function will return free GPUs as -1.

    Returns:
        Dict[str, KubernetesNodeInfo]: Dictionary containing the node name as
            key and the KubernetesNodeInfo object as value
    """
    nodes = get_kubernetes_nodes(context)
    # Get the pods to get the real-time resource usage
    try:
        pods = get_all_pods_in_kubernetes_cluster(context)
    except kubernetes.api_exception() as e:
        if e.status == 403:
            pods = None
        else:
            raise

    lf, _ = detect_gpu_label_formatter(context)
    if not lf:
        label_key = None
    else:
        label_keys = lf.get_label_keys()

    node_info_dict: Dict[str, models.KubernetesNodeInfo] = {}

    for label_key in label_keys:
        for node in nodes:
            allocated_qty = 0
            if lf is not None and label_key in node.metadata.labels:
                accelerator_name = lf.get_accelerator_from_label_value(
                    node.metadata.labels.get(label_key))
            else:
                accelerator_name = None

            accelerator_count = get_node_accelerator_count(
                node.status.allocatable)

            if pods is None:
                accelerators_available = -1

            else:
                for pod in pods:
                    # Get all the pods running on the node
                    if (pod.spec.node_name == node.metadata.name and
                            pod.status.phase in ['Running', 'Pending']):
                        # Iterate over all the containers in the pod and sum the
                        # GPU requests
                        for container in pod.spec.containers:
                            if container.resources.requests:
                                allocated_qty += get_node_accelerator_count(
                                    container.resources.requests)

                accelerators_available = accelerator_count - allocated_qty

            # Exclude multi-host TPUs from being processed.
            # TODO(Doyoung): Remove the logic when adding support for
            # multi-host TPUs.
            if is_multi_host_tpu(node.metadata.labels):
                continue

            node_info_dict[node.metadata.name] = models.KubernetesNodeInfo(
                name=node.metadata.name,
                accelerator_type=accelerator_name,
                total={'accelerator_count': int(accelerator_count)},
                free={'accelerators_available': int(accelerators_available)})

    return node_info_dict


def to_label_selector(tags):
    label_selector = ''
    for k, v in tags.items():
        if label_selector != '':
            label_selector += ','
        label_selector += '{}={}'.format(k, v)
    return label_selector


def get_namespace_from_config(provider_config: Dict[str, Any]) -> str:
    context = get_context_from_config(provider_config)
    return provider_config.get('namespace',
                               get_kube_config_context_namespace(context))


@timeline.event
def filter_pods(namespace: str,
                context: Optional[str],
                tag_filters: Dict[str, str],
                status_filters: Optional[List[str]] = None) -> Dict[str, Any]:
    """Filters pods by tags and status."""
    non_included_pod_statuses = POD_STATUSES.copy()

    field_selector = ''
    if status_filters is not None:
        non_included_pod_statuses -= set(status_filters)
        field_selector = ','.join(
            [f'status.phase!={status}' for status in non_included_pod_statuses])

    label_selector = to_label_selector(tag_filters)
    pod_list = kubernetes.core_api(context).list_namespaced_pod(
        namespace, field_selector=field_selector, label_selector=label_selector)

    # Don't return pods marked for deletion,
    # i.e. pods with non-null metadata.DeletionTimestamp.
    pods = [
        pod for pod in pod_list.items if pod.metadata.deletion_timestamp is None
    ]
    return {pod.metadata.name: pod for pod in pods}


def _remove_pod_annotation(pod: Any,
                           annotation_key: str,
                           namespace: str,
                           context: Optional[str] = None) -> None:
    """Removes specified Annotations from a Kubernetes pod."""
    try:
        # Remove the specified annotation
        if pod.metadata.annotations:
            if annotation_key in pod.metadata.annotations:
                # Patch the pod with the updated metadata.
                body = {'metadata': {'annotations': {annotation_key: None}}}
                kubernetes.core_api(context).patch_namespaced_pod(
                    name=pod.metadata.name,
                    namespace=namespace,
                    body=body,
                    _request_timeout=kubernetes.API_TIMEOUT)

    except kubernetes.api_exception() as e:
        if e.status == 404:
            logger.warning(
                ANNOTATIONS_POD_NOT_FOUND_ERROR_MSG.format(
                    pod_name=pod.metadata.name,
                    namespace=namespace,
                    action='remove',
                    annotation=annotation_key))
        else:
            with ux_utils.print_exception_no_traceback():
                raise


def _add_pod_annotation(pod: Any,
                        annotation: Dict[str, str],
                        namespace: str,
                        context: Optional[str] = None) -> None:
    """Adds specified Annotations on a Kubernetes pod."""
    try:
        # Patch the pod with the updated metadata
        body = {'metadata': {'annotations': annotation}}
        kubernetes.core_api(context).patch_namespaced_pod(
            name=pod.metadata.name,
            namespace=namespace,
            body=body,
            _request_timeout=kubernetes.API_TIMEOUT)

    except kubernetes.api_exception() as e:
        if e.status == 404:
            logger.warning(
                ANNOTATIONS_POD_NOT_FOUND_ERROR_MSG.format(
                    pod_name=pod.metadata.name,
                    namespace=namespace,
                    action='add',
                    annotation=annotation))
        else:
            with ux_utils.print_exception_no_traceback():
                raise


def set_autodown_annotations(handle: 'backends.CloudVmRayResourceHandle',
                             idle_minutes_to_autostop: Optional[int],
                             down: bool = False) -> None:
    """Adds or removes Annotations of autodown on Kubernetes pods."""
    tags = {
        provision_constants.TAG_RAY_CLUSTER_NAME: handle.cluster_name_on_cloud,
    }
    ray_config = common_utils.read_yaml(handle.cluster_yaml)
    provider_config = ray_config['provider']
    namespace = get_namespace_from_config(provider_config)
    context = get_context_from_config(provider_config)
    running_pods = filter_pods(namespace, context, tags)

    for _, pod in running_pods.items():
        if down:
            idle_minutes_to_autostop_annotation = {
                IDLE_MINUTES_TO_AUTOSTOP_ANNOTATION_KEY:
                    str(idle_minutes_to_autostop)
            }
            autodown_annotation = {AUTODOWN_ANNOTATION_KEY: 'true'}
            _add_pod_annotation(pod=pod,
                                annotation=idle_minutes_to_autostop_annotation,
                                namespace=namespace,
                                context=context)
            _add_pod_annotation(pod=pod,
                                annotation=autodown_annotation,
                                namespace=namespace,
                                context=context)

        # If idle_minutes_to_autostop is negative, it indicates a request to
        # cancel autostop using the --cancel flag with the `sky autostop`
        # command.
        elif (idle_minutes_to_autostop is not None and
              idle_minutes_to_autostop < 0):
            _remove_pod_annotation(
                pod=pod,
                annotation_key=IDLE_MINUTES_TO_AUTOSTOP_ANNOTATION_KEY,
                namespace=namespace,
                context=context)
            _remove_pod_annotation(pod=pod,
                                   annotation_key=AUTODOWN_ANNOTATION_KEY,
                                   namespace=namespace,
                                   context=context)


def get_context_from_config(provider_config: Dict[str, Any]) -> Optional[str]:
    context = provider_config.get('context',
                                  get_current_kube_config_context_name())
    if context == kubernetes.in_cluster_context_name():
        # If the context (also used as the region) is in-cluster, we need to
        # we need to use in-cluster auth by setting the context to None.
        context = None
    return context


def get_skypilot_pods(context: Optional[str] = None) -> List[Any]:
    """Gets all SkyPilot pods in the Kubernetes cluster.

    Args:
        context: Kubernetes context to use. If None, uses the current context.

    Returns:
        A list of Kubernetes pod objects.
    """
    if context is None:
        context = get_current_kube_config_context_name()

    try:
        pods = kubernetes.core_api(context).list_pod_for_all_namespaces(
            label_selector='skypilot-cluster',
            _request_timeout=kubernetes.API_TIMEOUT).items
    except kubernetes.max_retry_error():
        raise exceptions.ResourcesUnavailableError(
            'Timed out trying to get SkyPilot pods from Kubernetes cluster. '
            'Please check if the cluster is healthy and retry. To debug, run: '
            'kubectl get pods --selector=skypilot-cluster --all-namespaces'
        ) from None
    return pods


def is_tpu_on_gke(accelerator: str) -> bool:
    """Determins if the given accelerator is a TPU supported on GKE."""
    return accelerator in GKE_TPU_ACCELERATOR_TO_GENERATION


def get_node_accelerator_count(attribute_dict: dict) -> int:
    """Retrieves the count of accelerators from a node's resource dictionary.

    This method checks the node's allocatable resources or the accelerators
    already deployed on the node, using pod objects that describe resource
    requests.

    Args:
        attribute_dict: Containing resource information from a node, such as
            allocatable or requested resources.

    Returns:
        Number of accelerators allocated or available from the node. If no
            resource is found, it returns 0.
    """
    gpu_resource_name = get_gpu_resource_key()
    assert not (gpu_resource_name in attribute_dict and
                TPU_RESOURCE_KEY in attribute_dict)
    if gpu_resource_name in attribute_dict:
        return int(attribute_dict[gpu_resource_name])
    elif TPU_RESOURCE_KEY in attribute_dict:
        return int(attribute_dict[TPU_RESOURCE_KEY])
    return 0


def reduce_tpu_topology(topology: str) -> int:
    """Computes the number of TPU chips from its topology string."""
    chip_dimensions = [int(chip_count) for chip_count in topology.split('x')]
    # tpu_topology_chip_count represents the total number of TPU chips in the
    # entire podslice, whether it is a single-host or multi-host TPU podslice.
    tpu_topology_chip_count = functools.reduce(lambda x, y: x * y,
                                               chip_dimensions)
    return tpu_topology_chip_count


def is_multi_host_tpu(node_metadata_labels: dict) -> bool:
    """Determines whether the given node is a multi-host TPU configuration."""
    if GKELabelFormatter.TPU_LABEL_KEY in node_metadata_labels:
        assert GKELabelFormatter.TPU_TOPOLOGY_LABEL_KEY in node_metadata_labels
        topology_value = (
            node_metadata_labels[GKELabelFormatter.TPU_TOPOLOGY_LABEL_KEY])
        accelerator_count_label_key = (
            GKELabelFormatter.ACCELERATOR_COUNT_LABEL_KEY)
        assert accelerator_count_label_key in node_metadata_labels
        # node_tpu_chip_count represents the number of TPU chips
        # available in this node. If the node is part of a node pool
        # forming a multi-host TPU podslice, it only reflects the
        # number of TPU chips in this individual node, not the entire
        # multi-host TPU podslice.
        node_tpu_chip_count = int(
            node_metadata_labels[accelerator_count_label_key])
        topology_chip_count = reduce_tpu_topology(topology_value)
        # For multi-host TPU podslices, topology_chip_count and
        # node_tpu_chip_count will differ, as topology_chip_count
        # reflects the total across all hosts, while
        # node_tpu_chip_count reflects only the chips in a single node.
        if node_tpu_chip_count != topology_chip_count:
            return True
    return False


def multi_host_tpu_exists_in_cluster(context: Optional[str] = None) -> bool:
    """Checks if there exists a multi-host TPU within the cluster."""
    nodes = get_kubernetes_nodes(context)
    for node in nodes:
        if is_multi_host_tpu(node.metadata.labels):
            return True
    return False


@dataclasses.dataclass
class KubernetesSkyPilotClusterInfo:
    cluster_name_on_cloud: str
    cluster_name: str
    user: str
    status: status_lib.ClusterStatus
    pods: List[Any]
    launched_at: float
    resources: 'resources_lib.Resources'
    resources_str: str


@dataclasses.dataclass
class KubernetesSkyPilotClusterInfoPayload:
    """SkyPilot Cluster on Kubernetes payload."""
    cluster_name_on_cloud: str
    cluster_name: str
    user: str
    status: status_lib.ClusterStatus
    resources_str: str
    launched_at: float

    @classmethod
    def from_cluster(
        cls, cluster: KubernetesSkyPilotClusterInfo
    ) -> 'KubernetesSkyPilotClusterInfoPayload':
        resources_str = f'{len(cluster.pods)}x {cluster.resources}'
        return cls(
            cluster_name_on_cloud=cluster.cluster_name_on_cloud,
            cluster_name=cluster.cluster_name,
            user=cluster.user,
            status=cluster.status,
            resources_str=resources_str,
            launched_at=cluster.launched_at,
        )


def process_skypilot_pods(
    pods: List[Any],
    context: Optional[str] = None
) -> Tuple[List[KubernetesSkyPilotClusterInfo],
           List[KubernetesSkyPilotClusterInfo],
           List[KubernetesSkyPilotClusterInfo]]:
    """Process SkyPilot pods on k8s to extract cluster and controller info.

    Args:
        pods: List of Kubernetes pod objects.
        context: Kubernetes context name, used to detect GPU label formatter.

    Returns:
        A tuple containing:
        - List of KubernetesSkyPilotClusterInfo with all cluster info.
        - List of KubernetesSkyPilotClusterInfo with job controller info.
        - List of KubernetesSkyPilotClusterInfo with serve controller info.
    """
    # pylint: disable=import-outside-toplevel
    from sky import resources as resources_lib
    clusters: Dict[str, KubernetesSkyPilotClusterInfo] = {}
    jobs_controllers: List[KubernetesSkyPilotClusterInfo] = []
    serve_controllers: List[KubernetesSkyPilotClusterInfo] = []

    for pod in pods:
        cluster_name_on_cloud = pod.metadata.labels.get('skypilot-cluster')
        cluster_name = cluster_name_on_cloud.rsplit(
            '-', 1
        )[0]  # Remove the user hash to get cluster name (e.g., mycluster-2ea4)
        if cluster_name_on_cloud not in clusters:
            # Parse the start time for the cluster
            start_time = pod.status.start_time
            if start_time is not None:
                start_time = pod.status.start_time.timestamp()

            # Parse resources
            cpu_request = parse_cpu_or_gpu_resource(
                pod.spec.containers[0].resources.requests.get('cpu', '0'))
            memory_request = parse_memory_resource(
                pod.spec.containers[0].resources.requests.get('memory', '0'),
                unit='G')
            gpu_count = parse_cpu_or_gpu_resource(
                pod.spec.containers[0].resources.requests.get(
                    'nvidia.com/gpu', '0'))
            gpu_name = None
            if gpu_count > 0:
                label_formatter, _ = (detect_gpu_label_formatter(context))
                assert label_formatter is not None, (
                    'GPU label formatter cannot be None if there are pods '
                    f'requesting GPUs: {pod.metadata.name}')
                gpu_label = label_formatter.get_label_key()
                # Get GPU name from pod node selector
                if pod.spec.node_selector is not None:
                    gpu_name = label_formatter.get_accelerator_from_label_value(
                        pod.spec.node_selector.get(gpu_label))

            resources = resources_lib.Resources(
                cloud=clouds.Kubernetes(),
                cpus=int(cpu_request),
                memory=int(memory_request),
                accelerators=(f'{gpu_name}:{gpu_count}'
                              if gpu_count > 0 else None))
            if pod.status.phase == 'Pending':
                # If pod is pending, do not show it in the status
                continue

            cluster_info = KubernetesSkyPilotClusterInfo(
                cluster_name_on_cloud=cluster_name_on_cloud,
                cluster_name=cluster_name,
                user=pod.metadata.labels.get('skypilot-user'),
                status=status_lib.ClusterStatus.UP,
                pods=[],
                launched_at=start_time,
                resources=resources,
                resources_str='')
            clusters[cluster_name_on_cloud] = cluster_info
            # Check if cluster name is name of a controller
            # Can't use controller_utils.Controllers.from_name(cluster_name)
            # because hash is different across users
            if 'sky-jobs-controller' in cluster_name_on_cloud:
                jobs_controllers.append(cluster_info)
            elif 'sky-serve-controller' in cluster_name_on_cloud:
                serve_controllers.append(cluster_info)
        else:
            # Update start_time if this pod started earlier
            pod_start_time = pod.status.start_time
            if pod_start_time is not None:
                pod_start_time = pod_start_time.timestamp()
                if pod_start_time < clusters[cluster_name_on_cloud].launched_at:
                    clusters[cluster_name_on_cloud].launched_at = pod_start_time
        clusters[cluster_name_on_cloud].pods.append(pod)
    # Update resources_str in clusters:
    for cluster in clusters.values():
        num_pods = len(cluster.pods)
        cluster.resources_str = f'{num_pods}x {cluster.resources}'
    return list(clusters.values()), jobs_controllers, serve_controllers


def get_gpu_resource_key():
    """Get the GPU resource name to use in kubernetes.
    The function first checks for an environment variable.
    If defined, it uses its value; otherwise, it returns the default value.
    Args:
        name (str): Default GPU resource name, default is "nvidia.com/gpu".
    Returns:
        str: The selected GPU resource name.
    """
    # Retrieve GPU resource name from environment variable, if set.
    # Else use default.
    # E.g., can be nvidia.com/gpu-h100, amd.com/gpu etc.
    return os.getenv('CUSTOM_GPU_RESOURCE_KEY', default=GPU_RESOURCE_KEY)<|MERGE_RESOLUTION|>--- conflicted
+++ resolved
@@ -1802,51 +1802,6 @@
                                           debug_cmd=debug_cmd)
 
 
-<<<<<<< HEAD
-=======
-def merge_dicts(source: Dict[Any, Any], destination: Dict[Any, Any]):
-    """Merge two dictionaries into the destination dictionary.
-
-    Updates nested dictionaries instead of replacing them.
-    If a list is encountered, it will be appended to the destination list.
-
-    An exception is when the key is 'containers', in which case the
-    first container in the list will be fetched and merge_dict will be
-    called on it with the first container in the destination list.
-    """
-    for key, value in source.items():
-        if isinstance(value, dict) and key in destination:
-            merge_dicts(value, destination[key])
-        elif isinstance(value, list) and key in destination:
-            assert isinstance(destination[key], list), \
-                f'Expected {key} to be a list, found {destination[key]}'
-            if key in ['containers', 'imagePullSecrets']:
-                # If the key is 'containers' or 'imagePullSecrets, we take the
-                # first and only container/secret in the list and merge it, as
-                # we only support one container per pod.
-                assert len(value) == 1, \
-                    f'Expected only one container, found {value}'
-                merge_dicts(value[0], destination[key][0])
-            elif key in ['volumes', 'volumeMounts']:
-                # If the key is 'volumes' or 'volumeMounts', we search for
-                # item with the same name and merge it.
-                for new_volume in value:
-                    new_volume_name = new_volume.get('name')
-                    if new_volume_name is not None:
-                        destination_volume = next(
-                            (v for v in destination[key]
-                             if v.get('name') == new_volume_name), None)
-                        if destination_volume is not None:
-                            merge_dicts(new_volume, destination_volume)
-                        else:
-                            destination[key].append(new_volume)
-            else:
-                destination[key].extend(value)
-        else:
-            destination[key] = value
-
-
->>>>>>> 97b8e8f1
 def combine_pod_config_fields(
     cluster_yaml_path: str,
     cluster_config_overrides: Dict[str, Any],
