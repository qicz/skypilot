"""Execution layer.

See `Stage` for a Task's life cycle.
"""
import enum
import typing
from typing import List, Optional, Tuple, Union

import colorama

from sky import admin_policy
from sky import backends
from sky import clouds
from sky import exceptions
from sky import global_user_state
from sky import optimizer
from sky import sky_logging
from sky.backends import backend_utils
from sky.usage import usage_lib
from sky.utils import admin_policy_utils
from sky.utils import common
from sky.utils import controller_utils
from sky.utils import dag_utils
from sky.utils import resources_utils
from sky.utils import rich_utils
from sky.utils import timeline
from sky.utils import ux_utils

if typing.TYPE_CHECKING:
    import sky

logger = sky_logging.init_logger(__name__)


class Stage(enum.Enum):
    """Stages for a run of a sky.Task."""
    # TODO: rename actual methods to be consistent.
    CLONE_DISK = enum.auto()
    OPTIMIZE = enum.auto()
    PROVISION = enum.auto()
    SYNC_WORKDIR = enum.auto()
    SYNC_FILE_MOUNTS = enum.auto()
    SETUP = enum.auto()
    PRE_EXEC = enum.auto()
    EXEC = enum.auto()
    DOWN = enum.auto()


def _maybe_clone_disk_from_cluster(clone_disk_from: Optional[str],
                                   cluster_name: Optional[str],
                                   task: 'sky.Task') -> 'sky.Task':
    if clone_disk_from is None:
        return task
    task, handle = backend_utils.check_can_clone_disk_and_override_task(
        clone_disk_from, cluster_name, task)
    original_cloud = handle.launched_resources.cloud
    assert original_cloud is not None, handle.launched_resources
    task_resources = list(task.resources)[0]

    with rich_utils.safe_status('Creating image from source cluster '
                                f'{clone_disk_from!r}'):
        image_id = original_cloud.create_image_from_cluster(
            cluster_name=resources_utils.ClusterName(
                display_name=clone_disk_from,
                name_on_cloud=handle.cluster_name_on_cloud),
            region=handle.launched_resources.region,
            zone=handle.launched_resources.zone,
        )
        rich_utils.force_update_status(
            f'Migrating image {image_id} to target region '
            f'{task_resources.region}...')
        source_region = handle.launched_resources.region
        target_region = task_resources.region
        assert source_region is not None, handle.launched_resources
        assert target_region is not None, task_resources

        image_id = original_cloud.maybe_move_image(
            image_id,
            source_region=source_region,
            target_region=target_region,
            source_zone=handle.launched_resources.zone,
            target_zone=task_resources.zone,
        )
    logger.info(
        f'{colorama.Fore.GREEN}'
        f'Successfully created image {image_id!r} for {clone_disk_from!r} '
        f'on {original_cloud}.{colorama.Style.RESET_ALL}\n'
        'Overriding task\'s image_id.')
    task_resources = task_resources.copy(image_id=image_id,
                                         _is_image_managed=True)
    task.set_resources(task_resources)
    # Set the best_resources to None to trigger a re-optimization, so that
    # the new task_resources is used.
    task.best_resources = None
    logger.debug(f'Overridden task resources: {task.resources}')
    return task


def _execute(
    entrypoint: Union['sky.Task', 'sky.Dag'],
    dryrun: bool = False,
    down: bool = False,
    stream_logs: bool = True,
    handle: Optional[backends.ResourceHandle] = None,
    backend: Optional[backends.Backend] = None,
    retry_until_up: bool = False,
    optimize_target: common.OptimizeTarget = common.OptimizeTarget.COST,
    stages: Optional[List[Stage]] = None,
    cluster_name: Optional[str] = None,
    detach_setup: bool = False,
    detach_run: bool = False,
    idle_minutes_to_autostop: Optional[int] = None,
    no_setup: bool = False,
    clone_disk_from: Optional[str] = None,
    # Internal only:
    # pylint: disable=invalid-name
    _quiet_optimizer: bool = False,
    _is_launched_by_jobs_controller: bool = False,
    _is_launched_by_sky_serve_controller: bool = False,
) -> Tuple[Optional[int], Optional[backends.ResourceHandle]]:
    """Execute an entrypoint.

    If sky.Task is given or DAG has not been optimized yet, this will call
    sky.optimize() for the caller.

    Args:
      entrypoint: sky.Task or sky.Dag.
      dryrun: bool; if True, only print the provision info (e.g., cluster
        yaml).
      down: bool; whether to tear down the launched resources after all jobs
        finish (successfully or abnormally). If idle_minutes_to_autostop is
        also set, the cluster will be torn down after the specified idle time.
        Note that if errors occur during provisioning/data syncing/setting up,
        the cluster will not be torn down for debugging purposes.
      stream_logs: bool; whether to stream all tasks' outputs to the client.
      handle: Optional[backends.ResourceHandle]; if provided, execution will use
        an existing backend cluster handle instead of provisioning a new one.
      backend: Backend; backend to use for executing the tasks. Defaults to
        CloudVmRayBackend()
      retry_until_up: bool; whether to retry the provisioning until the cluster
        is up.
      optimize_target: OptimizeTarget; the dag optimization metric, e.g.
        OptimizeTarget.COST.
      stages: List of stages to run.  If None, run the whole life cycle of
        execution; otherwise, just the specified stages.  Used for `sky exec`
        skipping all setup steps.
      cluster_name: Name of the cluster to create/reuse.  If None,
        auto-generate a name.
      detach_setup: If True, run setup in non-interactive mode as part of the
        job itself. You can safely ctrl-c to detach from logging, and it will
        not interrupt the setup process. To see the logs again after detaching,
        use `sky logs`. To cancel setup, cancel the job via `sky cancel`.
      detach_run: If True, as soon as a job is submitted, return from this
        function and do not stream execution logs.
      idle_minutes_to_autostop: int; if provided, the cluster will be set to
        autostop after this many minutes of idleness.
      no_setup: bool; whether to skip setup commands or not when (re-)launching.

    Returns:
      job_id: Optional[int]; the job ID of the submitted job. None if the
        backend is not CloudVmRayBackend, or no job is submitted to
        the cluster.
      handle: Optional[backends.ResourceHandle]; the handle to the cluster. None
        if dryrun.
    """

    dag = dag_utils.convert_entrypoint_to_dag(entrypoint)
<<<<<<< HEAD
    dag.validate()
    for task in dag.tasks:
        if task.storage_mounts is not None:
            for storage in task.storage_mounts.values():
                # Ensure the storage is constructed.
                storage.construct()
    dag, _ = admin_policy_utils.apply(
        dag,
        request_options=admin_policy.RequestOptions(
            cluster_name=cluster_name,
            idle_minutes_to_autostop=idle_minutes_to_autostop,
            down=down,
            dryrun=dryrun,
        ))
=======
    if not dag.policy_applied:
        dag, _ = admin_policy_utils.apply(
            dag,
            request_options=admin_policy.RequestOptions(
                cluster_name=cluster_name,
                idle_minutes_to_autostop=idle_minutes_to_autostop,
                down=down,
                dryrun=dryrun,
            ),
        )
>>>>>>> b92b47f1
    assert len(dag) == 1, f'We support 1 task for now. {dag}'
    task = dag.tasks[0]

    if any(r.job_recovery is not None for r in task.resources):
        logger.warning(
            f'{colorama.Style.DIM}The task has `job_recovery` specified, '
            'but is launched as an unmanaged job. It will be ignored.'
            'To enable job recovery, use managed jobs: sky jobs launch.'
            f'{colorama.Style.RESET_ALL}')

    cluster_exists = False
    if cluster_name is not None:
        cluster_record = global_user_state.get_cluster_from_name(cluster_name)
        cluster_exists = cluster_record is not None
        # TODO(woosuk): If the cluster exists, print a warning that
        # `cpus` and `memory` are not used as a job scheduling constraint,
        # unlike `gpus`.

    stages = stages if stages is not None else list(Stage)

    # Requested features that some clouds support and others don't.
    requested_features = set()

    if controller_utils.Controllers.from_name(cluster_name) is not None:
        requested_features.add(
            clouds.CloudImplementationFeatures.HOST_CONTROLLERS)

    # Add requested features from the task
    requested_features |= task.get_required_cloud_features()

    backend = backend if backend is not None else backends.CloudVmRayBackend()
    if isinstance(backend, backends.CloudVmRayBackend):
        if down and idle_minutes_to_autostop is None:
            # Use auto{stop,down} to terminate the cluster after the task is
            # done.
            idle_minutes_to_autostop = 0
        if idle_minutes_to_autostop is not None:
            if idle_minutes_to_autostop == 0:
                # idle_minutes_to_autostop=0 can cause the following problem:
                # After we set the autostop in the PRE_EXEC stage with -i 0,
                # it could be possible that the cluster immediately found
                # itself have no task running and start the auto{stop,down}
                # process, before the task is submitted in the EXEC stage.
                verb = 'torn down' if down else 'stopped'
                logger.info(f'{colorama.Style.DIM}The cluster will '
                            f'be {verb} after 1 minutes of idleness '
                            '(after all jobs finish).'
                            f'{colorama.Style.RESET_ALL}')
                idle_minutes_to_autostop = 1
            if Stage.DOWN in stages:
                stages.remove(Stage.DOWN)
            if idle_minutes_to_autostop >= 0:
                requested_features.add(
                    clouds.CloudImplementationFeatures.AUTO_TERMINATE)
                if not down:
                    requested_features.add(
                        clouds.CloudImplementationFeatures.STOP)
        # NOTE: in general we may not have sufficiently specified info
        # (cloud/resource) to check STOP_SPOT_INSTANCE here. This is checked in
        # the backend.

    elif idle_minutes_to_autostop is not None:
        # TODO(zhwu): Autostop is not supported for non-CloudVmRayBackend.
        with ux_utils.print_exception_no_traceback():
            raise ValueError(
                f'Backend {backend.NAME} does not support autostop, please try'
                f' {backends.CloudVmRayBackend.NAME}')

    if Stage.CLONE_DISK in stages:
        task = _maybe_clone_disk_from_cluster(clone_disk_from, cluster_name,
                                              task)

    if not cluster_exists:
        # If spot is launched on serve or jobs controller, we don't need to
        # print out the hint.
        if (Stage.PROVISION in stages and task.use_spot and
                not _is_launched_by_jobs_controller and
                not _is_launched_by_sky_serve_controller):
            yellow = colorama.Fore.YELLOW
            bold = colorama.Style.BRIGHT
            reset = colorama.Style.RESET_ALL
            logger.info(
                f'{yellow}Launching an unmanaged spot task, which does not '
                f'automatically recover from preemptions.{reset}\n{yellow}To '
                'get automatic recovery, use managed job instead: '
                f'{reset}{bold}sky jobs launch{reset} {yellow}or{reset} '
                f'{bold}sky.jobs.launch(){reset}.')

        if Stage.OPTIMIZE in stages:
            if task.best_resources is None:
                # TODO: fix this for the situation where number of requested
                # accelerators is not an integer.
                if isinstance(backend, backends.CloudVmRayBackend):
                    # TODO: adding this check because docker backend on a
                    # no-credential machine should not enter optimize(), which
                    # would directly error out ('No cloud is enabled...').  Fix
                    # by moving `sky check` checks out of optimize()?
                    dag = optimizer.Optimizer.optimize(dag,
                                                       minimize=optimize_target,
                                                       quiet=_quiet_optimizer)
                    task = dag.tasks[0]  # Keep: dag may have been deep-copied.
                    assert task.best_resources is not None, task

    backend.register_info(dag=dag,
                          optimize_target=optimize_target,
                          requested_features=requested_features)

    if task.storage_mounts is not None:
        # Optimizer should eventually choose where to store bucket
        task.sync_storage_mounts()

    try:
        if Stage.PROVISION in stages:
            if handle is None:
                handle = backend.provision(task,
                                           task.best_resources,
                                           dryrun=dryrun,
                                           stream_logs=stream_logs,
                                           cluster_name=cluster_name,
                                           retry_until_up=retry_until_up)

        if handle is None:
            assert dryrun, ('If not dryrun, handle must be set or '
                            'Stage.PROVISION must be included in stages.')
            logger.info('Dryrun finished.')
            return None, None

        do_workdir = (Stage.SYNC_WORKDIR in stages and not dryrun and
                      task.workdir is not None)
        do_file_mounts = (Stage.SYNC_FILE_MOUNTS in stages and not dryrun and
                          task.file_mounts is not None)
        if do_workdir or do_file_mounts:
            logger.info(ux_utils.starting_message('Mounting files.'))

        if do_workdir:
            backend.sync_workdir(handle, task.workdir)

        if do_file_mounts:
            backend.sync_file_mounts(handle, task.file_mounts,
                                     task.storage_mounts)

        if no_setup:
            logger.info('Setup commands skipped.')
        elif Stage.SETUP in stages and not dryrun:
            backend.setup(handle, task, detach_setup=detach_setup)

        if Stage.PRE_EXEC in stages and not dryrun:
            if idle_minutes_to_autostop is not None:
                assert isinstance(backend, backends.CloudVmRayBackend)
                assert isinstance(handle, backends.CloudVmRayResourceHandle)
                backend.set_autostop(handle,
                                     idle_minutes_to_autostop,
                                     down=down)

        if Stage.EXEC in stages:
            try:
                global_user_state.update_last_use(handle.get_cluster_name())
                job_id = backend.execute(handle,
                                         task,
                                         detach_run,
                                         dryrun=dryrun)
            finally:
                # Enables post_execute() to be run after KeyboardInterrupt.
                backend.post_execute(handle, down)

        if Stage.DOWN in stages and not dryrun:
            if down and idle_minutes_to_autostop is None:
                backend.teardown_ephemeral_storage(task)
                backend.teardown(handle, terminate=True)
    finally:
        print()
        print('\x1b[?25h', end='')  # Show cursor.
    return job_id, handle


@timeline.event
@usage_lib.entrypoint
def launch(
    task: Union['sky.Task', 'sky.Dag'],
    cluster_name: Optional[str] = None,
    retry_until_up: bool = False,
    idle_minutes_to_autostop: Optional[int] = None,
    dryrun: bool = False,
    down: bool = False,
    stream_logs: bool = True,
    backend: Optional[backends.Backend] = None,
    optimize_target: common.OptimizeTarget = common.OptimizeTarget.COST,
    no_setup: bool = False,
    clone_disk_from: Optional[str] = None,
    fast: bool = False,
    # Internal only:
    # pylint: disable=invalid-name
    _quiet_optimizer: bool = False,
    _is_launched_by_jobs_controller: bool = False,
    _is_launched_by_sky_serve_controller: bool = False,
    _disable_controller_check: bool = False,
) -> Tuple[Optional[int], Optional[backends.ResourceHandle]]:
    # NOTE(dev): Keep the docstring consistent between the Python API and CLI.
    """Launch a cluster or task.

    The task's setup and run commands are executed under the task's workdir
    (when specified, it is synced to remote cluster).  The task undergoes job
    queue scheduling on the cluster.

    Currently, the first argument must be a sky.Task, or (EXPERIMENTAL advanced
    usage) a sky.Dag. In the latter case, currently it must contain a single
    task; support for pipelines/general DAGs are in experimental branches.

    Example:
        .. code-block:: python

            import sky
            task = sky.Task(run='echo hello SkyPilot')
            task.set_resources(
                sky.Resources(cloud=sky.AWS(), accelerators='V100:4'))
            sky.launch(task, cluster_name='my-cluster')


    Args:
        task: sky.Task, or sky.Dag (experimental; 1-task only) to launch.
        cluster_name: name of the cluster to create/reuse.  If None,
            auto-generate a name.
        retry_until_up: whether to retry launching the cluster until it is
            up.
        idle_minutes_to_autostop: automatically stop the cluster after this
            many minute of idleness, i.e., no running or pending jobs in the
            cluster's job queue. Idleness gets reset whenever setting-up/
            running/pending jobs are found in the job queue. Setting this
            flag is equivalent to running
            ``sky.launch(..., detach_run=True, ...)`` and then
            ``sky.autostop(idle_minutes=<minutes>)``. If not set, the cluster
            will not be autostopped.
        down: Tear down the cluster after all jobs finish (successfully or
            abnormally). If --idle-minutes-to-autostop is also set, the
            cluster will be torn down after the specified idle time.
            Note that if errors occur during provisioning/data syncing/setting
            up, the cluster will not be torn down for debugging purposes.
        dryrun: if True, do not actually launch the cluster.
        stream_logs: if True, show the logs in the terminal.
        backend: backend to use.  If None, use the default backend
            (CloudVMRayBackend).
        optimize_target: target to optimize for. Choices: OptimizeTarget.COST,
            OptimizeTarget.TIME.
        detach_setup: If True, run setup in non-interactive mode as part of the
            job itself. You can safely ctrl-c to detach from logging, and it
            will not interrupt the setup process. To see the logs again after
            detaching, use `sky logs`. To cancel setup, cancel the job via
            `sky cancel`. Useful for long-running setup
            commands.
        detach_run: If True, as soon as a job is submitted, return from this
            function and do not stream execution logs.
        no_setup: if True, do not re-run setup commands.
        clone_disk_from: [Experimental] if set, clone the disk from the
            specified cluster. This is useful to migrate the cluster to a
            different availability zone or region.
        fast: [Experimental] If the cluster is already up and available,
            skip provisioning and setup steps.

    Raises:
        exceptions.ClusterOwnerIdentityMismatchError: if the cluster is
            owned by another user.
        exceptions.InvalidClusterNameError: if the cluster name is invalid.
        exceptions.ResourcesMismatchError: if the requested resources
            do not match the existing cluster.
        exceptions.NotSupportedError: if required features are not supported
            by the backend/cloud/cluster.
        exceptions.ResourcesUnavailableError: if the requested resources
            cannot be satisfied. The failover_history of the exception
            will be set as:
                1. Empty: iff the first-ever sky.optimize() fails to
                find a feasible resource; no pre-check or actual launch is
                attempted.
                2. Non-empty: iff at least 1 exception from either
                our pre-checks (e.g., cluster name invalid) or a region/zone
                throwing resource unavailability.
        exceptions.CommandError: any ssh command error.
        exceptions.NoCloudAccessError: if all clouds are disabled.
    Other exceptions may be raised depending on the backend.

    Returns:
      job_id: Optional[int]; the job ID of the submitted job. None if the
        backend is not CloudVmRayBackend, or no job is submitted to
        the cluster.
      handle: Optional[backends.ResourceHandle]; the handle to the cluster. None
        if dryrun.
    """

    entrypoint = task
    if not _disable_controller_check:
        controller_utils.check_cluster_name_not_controller(
            cluster_name, operation_str='sky.launch')

    handle = None
    stages = None
    # Check if cluster exists and we are doing fast provisioning
    if fast and cluster_name is not None:
        maybe_handle = global_user_state.get_handle_from_cluster_name(
            cluster_name)
        if maybe_handle is not None:
            try:
                # This will throw if the cluster is not available
                backend_utils.check_cluster_available(
                    cluster_name,
                    operation='executing tasks',
                    check_cloud_vm_ray_backend=False,
                    dryrun=dryrun)
                handle = maybe_handle
                # Get all stages
                stages = [
                    Stage.SYNC_WORKDIR,
                    Stage.SYNC_FILE_MOUNTS,
                    Stage.PRE_EXEC,
                    Stage.EXEC,
                    Stage.DOWN,
                ]
            except exceptions.ClusterNotUpError:
                # Proceed with normal provisioning
                pass

    return _execute(
        entrypoint=entrypoint,
        dryrun=dryrun,
        down=down,
        stream_logs=stream_logs,
        handle=handle,
        backend=backend,
        retry_until_up=retry_until_up,
        optimize_target=optimize_target,
        stages=stages,
        cluster_name=cluster_name,
        detach_setup=True,
        detach_run=True,
        idle_minutes_to_autostop=idle_minutes_to_autostop,
        no_setup=no_setup,
        clone_disk_from=clone_disk_from,
        _quiet_optimizer=_quiet_optimizer,
        _is_launched_by_jobs_controller=_is_launched_by_jobs_controller,
        _is_launched_by_sky_serve_controller=
        _is_launched_by_sky_serve_controller,
    )


@usage_lib.entrypoint
def exec(  # pylint: disable=redefined-builtin
    task: Union['sky.Task', 'sky.Dag'],
    cluster_name: str,
    dryrun: bool = False,
    down: bool = False,
    stream_logs: bool = True,
    backend: Optional[backends.Backend] = None,
) -> Tuple[Optional[int], Optional[backends.ResourceHandle]]:
    # NOTE(dev): Keep the docstring consistent between the Python API and CLI.
    """Execute a task on an existing cluster.

    This function performs two actions:

    (1) workdir syncing, if the task has a workdir specified;
    (2) executing the task's ``run`` commands.

    All other steps (provisioning, setup commands, file mounts syncing) are
    skipped.  If any of those specifications changed in the task, this function
    will not reflect those changes.  To ensure a cluster's setup is up to date,
    use ``sky.launch()`` instead.

    Execution and scheduling behavior:

    - The task will undergo job queue scheduling, respecting any specified
      resource requirement. It can be executed on any node of the cluster with
      enough resources.
    - The task is run under the workdir (if specified).
    - The task is run non-interactively (without a pseudo-terminal or
      pty), so interactive commands such as ``htop`` do not work.
      Use ``ssh my_cluster`` instead.

    Args:
        task: sky.Task, or sky.Dag (experimental; 1-task only) containing the
          task to execute.
        cluster_name: name of an existing cluster to execute the task.
        down: Tear down the cluster after all jobs finish (successfully or
            abnormally). If --idle-minutes-to-autostop is also set, the
            cluster will be torn down after the specified idle time.
            Note that if errors occur during provisioning/data syncing/setting
            up, the cluster will not be torn down for debugging purposes.
        dryrun: if True, do not actually execute the task.
        stream_logs: if True, show the logs in the terminal.
        backend: backend to use.  If None, use the default backend
            (CloudVMRayBackend).

    Raises:
        ValueError: if the specified cluster does not exist or is not in UP
            status.
        sky.exceptions.NotSupportedError: if the specified cluster is a
            controller that does not support this operation.

    Returns:
      job_id: Optional[int]; the job ID of the submitted job. None if the
        backend is not CloudVmRayBackend, or no job is submitted to
        the cluster.
      handle: Optional[backends.ResourceHandle]; the handle to the cluster. None
        if dryrun.
    """
    entrypoint = task
    controller_utils.check_cluster_name_not_controller(cluster_name,
                                                       operation_str='sky.exec')

    handle = backend_utils.check_cluster_available(
        cluster_name,
        operation='executing tasks',
        check_cloud_vm_ray_backend=False,
        dryrun=dryrun)
    return _execute(
        entrypoint=entrypoint,
        dryrun=dryrun,
        down=down,
        stream_logs=stream_logs,
        handle=handle,
        backend=backend,
        stages=[
            Stage.SYNC_WORKDIR,
            Stage.EXEC,
        ],
        cluster_name=cluster_name,
        detach_run=True,
    )<|MERGE_RESOLUTION|>--- conflicted
+++ resolved
@@ -165,7 +165,6 @@
     """
 
     dag = dag_utils.convert_entrypoint_to_dag(entrypoint)
-<<<<<<< HEAD
     dag.validate()
     for task in dag.tasks:
         if task.storage_mounts is not None:
@@ -180,18 +179,6 @@
             down=down,
             dryrun=dryrun,
         ))
-=======
-    if not dag.policy_applied:
-        dag, _ = admin_policy_utils.apply(
-            dag,
-            request_options=admin_policy.RequestOptions(
-                cluster_name=cluster_name,
-                idle_minutes_to_autostop=idle_minutes_to_autostop,
-                down=down,
-                dryrun=dryrun,
-            ),
-        )
->>>>>>> b92b47f1
     assert len(dag) == 1, f'We support 1 task for now. {dag}'
     task = dag.tasks[0]
 
