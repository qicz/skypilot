"""Execution layer.

See `Stage` for a Task's life cycle.
"""
import enum
<<<<<<< HEAD
import os
import typing
=======
>>>>>>> 96f2cf60
from typing import List, Optional, Tuple, Union

import colorama

from sky import admin_policy
from sky import backends
from sky import clouds
from sky import global_user_state
from sky import optimizer
from sky import sky_logging
from sky.backends import backend_utils
from sky.usage import usage_lib
from sky.utils import admin_policy_utils
from sky.utils import common
from sky.utils import controller_utils
from sky.utils import dag_utils
from sky.utils import resources_utils
from sky.utils import rich_utils
from sky.utils import timeline
from sky.utils import ux_utils

if typing.TYPE_CHECKING:
    import sky

logger = sky_logging.init_logger(__name__)


class Stage(enum.Enum):
    """Stages for a run of a sky.Task."""
    # TODO: rename actual methods to be consistent.
    CLONE_DISK = enum.auto()
    OPTIMIZE = enum.auto()
    PROVISION = enum.auto()
    SYNC_WORKDIR = enum.auto()
    SYNC_FILE_MOUNTS = enum.auto()
    SETUP = enum.auto()
    PRE_EXEC = enum.auto()
    EXEC = enum.auto()
    DOWN = enum.auto()


def _maybe_clone_disk_from_cluster(clone_disk_from: Optional[str],
                                   cluster_name: Optional[str],
                                   task: 'sky.Task') -> 'sky.Task':
    if clone_disk_from is None:
        return task
    task, handle = backend_utils.check_can_clone_disk_and_override_task(
        clone_disk_from, cluster_name, task)
    original_cloud = handle.launched_resources.cloud
    assert original_cloud is not None, handle.launched_resources
    task_resources = list(task.resources)[0]

    with rich_utils.safe_status('Creating image from source cluster '
                                f'{clone_disk_from!r}'):
        image_id = original_cloud.create_image_from_cluster(
            cluster_name=resources_utils.ClusterName(
                display_name=clone_disk_from,
                name_on_cloud=handle.cluster_name_on_cloud),
            region=handle.launched_resources.region,
            zone=handle.launched_resources.zone,
        )
        rich_utils.force_update_status(
            f'Migrating image {image_id} to target region '
            f'{task_resources.region}...')
        source_region = handle.launched_resources.region
        target_region = task_resources.region
        assert source_region is not None, handle.launched_resources
        assert target_region is not None, task_resources

        image_id = original_cloud.maybe_move_image(
            image_id,
            source_region=source_region,
            target_region=target_region,
            source_zone=handle.launched_resources.zone,
            target_zone=task_resources.zone,
        )
    logger.info(
        f'{colorama.Fore.GREEN}'
        f'Successfully created image {image_id!r} for {clone_disk_from!r} '
        f'on {original_cloud}.{colorama.Style.RESET_ALL}\n'
        'Overriding task\'s image_id.')
    task_resources = task_resources.copy(image_id=image_id,
                                         _is_image_managed=True)
    task.set_resources(task_resources)
    # Set the best_resources to None to trigger a re-optimization, so that
    # the new task_resources is used.
    task.best_resources = None
    logger.debug(f'Overridden task resources: {task.resources}')
    return task


def _execute(
    entrypoint: Union['sky.Task', 'sky.Dag'],
    dryrun: bool = False,
    down: bool = False,
    stream_logs: bool = True,
    handle: Optional[backends.ResourceHandle] = None,
    backend: Optional[backends.Backend] = None,
    retry_until_up: bool = False,
    optimize_target: common.OptimizeTarget = common.OptimizeTarget.COST,
    stages: Optional[List[Stage]] = None,
    cluster_name: Optional[str] = None,
    detach_setup: bool = False,
    detach_run: bool = False,
    idle_minutes_to_autostop: Optional[int] = None,
    no_setup: bool = False,
    clone_disk_from: Optional[str] = None,
    # Internal only:
    # pylint: disable=invalid-name
    _quiet_optimizer: bool = False,
    _is_launched_by_jobs_controller: bool = False,
    _is_launched_by_sky_serve_controller: bool = False,
) -> Tuple[Optional[int], Optional[backends.ResourceHandle]]:
    """Execute an entrypoint.

    If sky.Task is given or DAG has not been optimized yet, this will call
    sky.optimize() for the caller.

    Args:
      entrypoint: sky.Task or sky.Dag.
      dryrun: bool; if True, only print the provision info (e.g., cluster
        yaml).
      down: bool; whether to tear down the launched resources after all jobs
        finish (successfully or abnormally). If idle_minutes_to_autostop is
        also set, the cluster will be torn down after the specified idle time.
        Note that if errors occur during provisioning/data syncing/setting up,
        the cluster will not be torn down for debugging purposes.
      stream_logs: bool; whether to stream all tasks' outputs to the client.
      handle: Optional[backends.ResourceHandle]; if provided, execution will use
        an existing backend cluster handle instead of provisioning a new one.
      backend: Backend; backend to use for executing the tasks. Defaults to
        CloudVmRayBackend()
      retry_until_up: bool; whether to retry the provisioning until the cluster
        is up.
      optimize_target: OptimizeTarget; the dag optimization metric, e.g.
        OptimizeTarget.COST.
      stages: List of stages to run.  If None, run the whole life cycle of
        execution; otherwise, just the specified stages.  Used for `sky exec`
        skipping all setup steps.
      cluster_name: Name of the cluster to create/reuse.  If None,
        auto-generate a name.
      detach_setup: If True, run setup in non-interactive mode as part of the
        job itself. You can safely ctrl-c to detach from logging, and it will
        not interrupt the setup process. To see the logs again after detaching,
        use `sky logs`. To cancel setup, cancel the job via `sky cancel`.
      detach_run: If True, as soon as a job is submitted, return from this
        function and do not stream execution logs.
      idle_minutes_to_autostop: int; if provided, the cluster will be set to
        autostop after this many minutes of idleness.
      no_setup: bool; whether to skip setup commands or not when (re-)launching.

    Returns:
      job_id: Optional[int]; the job ID of the submitted job. None if the
        backend is not CloudVmRayBackend, or no job is submitted to
        the cluster.
      handle: Optional[backends.ResourceHandle]; the handle to the cluster. None
        if dryrun.
    """

    dag = dag_utils.convert_entrypoint_to_dag(entrypoint)
    dag.validate()
    for task in dag.tasks:
        if task.storage_mounts is not None:
            for storage in task.storage_mounts.values():
                # Ensure the storage is constructed.
                storage.construct()
    dag, _ = admin_policy_utils.apply(
        dag,
        request_options=admin_policy.RequestOptions(
            cluster_name=cluster_name,
            idle_minutes_to_autostop=idle_minutes_to_autostop,
            down=down,
            dryrun=dryrun,
        ))
    assert len(dag) == 1, f'We support 1 task for now. {dag}'
    task = dag.tasks[0]

    if any(r.job_recovery is not None for r in task.resources):
        with ux_utils.print_exception_no_traceback():
            raise ValueError(
                'Job recovery is specified in the task. To launch a '
                'managed job, please use: sky jobs launch')

    cluster_exists = False
    if cluster_name is not None:
        cluster_record = global_user_state.get_cluster_from_name(cluster_name)
        cluster_exists = cluster_record is not None
        # TODO(woosuk): If the cluster exists, print a warning that
        # `cpus` and `memory` are not used as a job scheduling constraint,
        # unlike `gpus`.

    stages = stages if stages is not None else list(Stage)

    # Requested features that some clouds support and others don't.
    requested_features = set()

    if controller_utils.Controllers.from_name(cluster_name) is not None:
        requested_features.add(
            clouds.CloudImplementationFeatures.HOST_CONTROLLERS)

    # Add requested features from the task
    requested_features |= task.get_required_cloud_features()

    backend = backend if backend is not None else backends.CloudVmRayBackend()
    if isinstance(backend, backends.CloudVmRayBackend):
        if down and idle_minutes_to_autostop is None:
            # Use auto{stop,down} to terminate the cluster after the task is
            # done.
            idle_minutes_to_autostop = 0
        if idle_minutes_to_autostop is not None:
            if idle_minutes_to_autostop == 0:
                # idle_minutes_to_autostop=0 can cause the following problem:
                # After we set the autostop in the PRE_EXEC stage with -i 0,
                # it could be possible that the cluster immediately found
                # itself have no task running and start the auto{stop,down}
                # process, before the task is submitted in the EXEC stage.
                verb = 'torn down' if down else 'stopped'
                logger.info(f'{colorama.Style.DIM}The cluster will '
                            f'be {verb} after 1 minutes of idleness '
                            '(after all jobs finish).'
                            f'{colorama.Style.RESET_ALL}')
                idle_minutes_to_autostop = 1
            stages.remove(Stage.DOWN)
            if idle_minutes_to_autostop >= 0:
                requested_features.add(
                    clouds.CloudImplementationFeatures.AUTO_TERMINATE)
                if not down:
                    requested_features.add(
                        clouds.CloudImplementationFeatures.STOP)
        # NOTE: in general we may not have sufficiently specified info
        # (cloud/resource) to check STOP_SPOT_INSTANCE here. This is checked in
        # the backend.

    elif idle_minutes_to_autostop is not None:
        # TODO(zhwu): Autostop is not supported for non-CloudVmRayBackend.
        with ux_utils.print_exception_no_traceback():
            raise ValueError(
                f'Backend {backend.NAME} does not support autostop, please try'
                f' {backends.CloudVmRayBackend.NAME}')

    if Stage.CLONE_DISK in stages:
        task = _maybe_clone_disk_from_cluster(clone_disk_from, cluster_name,
                                              task)

    if not cluster_exists:
        # If spot is launched on serve or jobs controller, we don't need to
        # print out the hint.
        if (Stage.PROVISION in stages and task.use_spot and
                not _is_launched_by_jobs_controller and
                not _is_launched_by_sky_serve_controller):
            yellow = colorama.Fore.YELLOW
            bold = colorama.Style.BRIGHT
            reset = colorama.Style.RESET_ALL
            logger.info(
                f'{yellow}Launching an unmanaged spot task, which does not '
                f'automatically recover from preemptions.{reset}\n{yellow}To '
                'get automatic recovery, use managed job instead: '
                f'{reset}{bold}sky jobs launch{reset} {yellow}or{reset} '
                f'{bold}sky.jobs.launch(){reset}.')

        if Stage.OPTIMIZE in stages:
            if task.best_resources is None:
                # TODO: fix this for the situation where number of requested
                # accelerators is not an integer.
                if isinstance(backend, backends.CloudVmRayBackend):
                    # TODO: adding this check because docker backend on a
                    # no-credential machine should not enter optimize(), which
                    # would directly error out ('No cloud is enabled...').  Fix
                    # by moving `sky check` checks out of optimize()?
                    dag = optimizer.Optimizer.optimize(dag,
                                                       minimize=optimize_target,
                                                       quiet=_quiet_optimizer)
                    task = dag.tasks[0]  # Keep: dag may have been deep-copied.
                    assert task.best_resources is not None, task

    backend.register_info(dag=dag,
                          optimize_target=optimize_target,
                          requested_features=requested_features)

    if task.storage_mounts is not None:
        # Optimizer should eventually choose where to store bucket
        task.sync_storage_mounts()

    try:
        if Stage.PROVISION in stages:
            if handle is None:
                handle = backend.provision(task,
                                           task.best_resources,
                                           dryrun=dryrun,
                                           stream_logs=stream_logs,
                                           cluster_name=cluster_name,
                                           retry_until_up=retry_until_up)

        if handle is None:
            assert dryrun, ('If not dryrun, handle must be set or '
                            'Stage.PROVISION must be included in stages.')
            logger.info('Dryrun finished.')
            return None, None

        do_workdir = (Stage.SYNC_WORKDIR in stages and not dryrun and
                      task.workdir is not None)
        do_file_mounts = (Stage.SYNC_FILE_MOUNTS in stages and not dryrun and
                          task.file_mounts is not None)
        if do_workdir or do_file_mounts:
            logger.info(ux_utils.starting_message('Mounting files.'))

        if do_workdir:
            backend.sync_workdir(handle, task.workdir)

        if do_file_mounts:
            backend.sync_file_mounts(handle, task.file_mounts,
                                     task.storage_mounts)

        if no_setup:
            logger.info('Setup commands skipped.')
        elif Stage.SETUP in stages and not dryrun:
            backend.setup(handle, task, detach_setup=detach_setup)

        if Stage.PRE_EXEC in stages and not dryrun:
            if idle_minutes_to_autostop is not None:
                assert isinstance(backend, backends.CloudVmRayBackend)
                assert isinstance(handle, backends.CloudVmRayResourceHandle)
                backend.set_autostop(handle,
                                     idle_minutes_to_autostop,
                                     down=down)

        if Stage.EXEC in stages:
            try:
                global_user_state.update_last_use(handle.get_cluster_name())
                job_id = backend.execute(handle,
                                         task,
                                         detach_run,
                                         dryrun=dryrun)
            finally:
                # Enables post_execute() to be run after KeyboardInterrupt.
                backend.post_execute(handle, down)

        if Stage.DOWN in stages and not dryrun:
            if down and idle_minutes_to_autostop is None:
                backend.teardown_ephemeral_storage(task)
                backend.teardown(handle, terminate=True)
    finally:
<<<<<<< HEAD
        controller = controller_utils.Controllers.from_name(cluster_name)
        if controller is None and not _is_launched_by_sky_serve_controller:
            # UX: print live clusters to make users aware (to save costs).
            #
            # Don't print if this job is launched by the jobs controller,
            # because managed jobs are serverless, there can be many of them,
            # and users tend to continuously monitor managed jobs using `sky
            # job queue`. Also don't print if this job is a skyserve controller
            # job or launched by a skyserve controller job, because the
            # redirect for this subprocess.run won't success and it will
            # pollute the controller logs.
            #
            # Disable the usage collection for this status command.
            env = dict(
                os.environ, **{
                    env_options.Options.DISABLE_LOGGING.value: '1',
                    env_options.Options.CLI_LOCAL_MODE.value: '1'
                })
            subprocess_utils.run(
                'sky status --no-show-managed-jobs --no-show-services', env=env)
=======
>>>>>>> 96f2cf60
        print()
        print('\x1b[?25h', end='')  # Show cursor.
    return job_id, handle


@timeline.event
@usage_lib.entrypoint
def launch(
    task: Union['sky.Task', 'sky.Dag'],
    cluster_name: Optional[str] = None,
    retry_until_up: bool = False,
    idle_minutes_to_autostop: Optional[int] = None,
    dryrun: bool = False,
    down: bool = False,
    stream_logs: bool = True,
    backend: Optional[backends.Backend] = None,
    optimize_target: common.OptimizeTarget = common.OptimizeTarget.COST,
    no_setup: bool = False,
    clone_disk_from: Optional[str] = None,
    # Internal only:
    # pylint: disable=invalid-name
    _quiet_optimizer: bool = False,
    _is_launched_by_jobs_controller: bool = False,
    _is_launched_by_sky_serve_controller: bool = False,
    _disable_controller_check: bool = False,
) -> Tuple[Optional[int], Optional[backends.ResourceHandle]]:
    # NOTE(dev): Keep the docstring consistent between the Python API and CLI.
    """Launch a cluster or task.

    The task's setup and run commands are executed under the task's workdir
    (when specified, it is synced to remote cluster).  The task undergoes job
    queue scheduling on the cluster.

    Currently, the first argument must be a sky.Task, or (EXPERIMENTAL advanced
    usage) a sky.Dag. In the latter case, currently it must contain a single
    task; support for pipelines/general DAGs are in experimental branches.

    Example:
        .. code-block:: python

            import sky
            task = sky.Task(run='echo hello SkyPilot')
            task.set_resources(
                sky.Resources(cloud=sky.AWS(), accelerators='V100:4'))
            sky.launch(task, cluster_name='my-cluster')


    Args:
        task: sky.Task, or sky.Dag (experimental; 1-task only) to launch.
        cluster_name: name of the cluster to create/reuse.  If None,
            auto-generate a name.
        retry_until_up: whether to retry launching the cluster until it is
            up.
        idle_minutes_to_autostop: automatically stop the cluster after this
            many minute of idleness, i.e., no running or pending jobs in the
            cluster's job queue. Idleness gets reset whenever setting-up/
            running/pending jobs are found in the job queue. Setting this
            flag is equivalent to running
            ``sky.launch(..., detach_run=True, ...)`` and then
            ``sky.autostop(idle_minutes=<minutes>)``. If not set, the cluster
            will not be autostopped.
        down: Tear down the cluster after all jobs finish (successfully or
            abnormally). If --idle-minutes-to-autostop is also set, the
            cluster will be torn down after the specified idle time.
            Note that if errors occur during provisioning/data syncing/setting
            up, the cluster will not be torn down for debugging purposes.
        dryrun: if True, do not actually launch the cluster.
        stream_logs: if True, show the logs in the terminal.
        backend: backend to use.  If None, use the default backend
            (CloudVMRayBackend).
        optimize_target: target to optimize for. Choices: OptimizeTarget.COST,
            OptimizeTarget.TIME.
        detach_setup: If True, run setup in non-interactive mode as part of the
            job itself. You can safely ctrl-c to detach from logging, and it
            will not interrupt the setup process. To see the logs again after
            detaching, use `sky logs`. To cancel setup, cancel the job via
            `sky cancel`. Useful for long-running setup
            commands.
        detach_run: If True, as soon as a job is submitted, return from this
            function and do not stream execution logs.
        no_setup: if True, do not re-run setup commands.
        clone_disk_from: [Experimental] if set, clone the disk from the
            specified cluster. This is useful to migrate the cluster to a
            different availability zone or region.

    Raises:
        exceptions.ClusterOwnerIdentityMismatchError: if the cluster is
            owned by another user.
        exceptions.InvalidClusterNameError: if the cluster name is invalid.
        exceptions.ResourcesMismatchError: if the requested resources
            do not match the existing cluster.
        exceptions.NotSupportedError: if required features are not supported
            by the backend/cloud/cluster.
        exceptions.ResourcesUnavailableError: if the requested resources
            cannot be satisfied. The failover_history of the exception
            will be set as:
                1. Empty: iff the first-ever sky.optimize() fails to
                find a feasible resource; no pre-check or actual launch is
                attempted.
                2. Non-empty: iff at least 1 exception from either
                our pre-checks (e.g., cluster name invalid) or a region/zone
                throwing resource unavailability.
        exceptions.CommandError: any ssh command error.
        exceptions.NoCloudAccessError: if all clouds are disabled.
    Other exceptions may be raised depending on the backend.

    Returns:
      job_id: Optional[int]; the job ID of the submitted job. None if the
        backend is not CloudVmRayBackend, or no job is submitted to
        the cluster.
      handle: Optional[backends.ResourceHandle]; the handle to the cluster. None
        if dryrun.
    """

    entrypoint = task
    if not _disable_controller_check:
        controller_utils.check_cluster_name_not_controller(
            cluster_name, operation_str='sky.launch')

    return _execute(
        entrypoint=entrypoint,
        dryrun=dryrun,
        down=down,
        stream_logs=stream_logs,
        handle=None,
        backend=backend,
        retry_until_up=retry_until_up,
        optimize_target=optimize_target,
        cluster_name=cluster_name,
        detach_setup=True,
        detach_run=True,
        idle_minutes_to_autostop=idle_minutes_to_autostop,
        no_setup=no_setup,
        clone_disk_from=clone_disk_from,
        _quiet_optimizer=_quiet_optimizer,
        _is_launched_by_jobs_controller=_is_launched_by_jobs_controller,
        _is_launched_by_sky_serve_controller=
        _is_launched_by_sky_serve_controller,
    )


@usage_lib.entrypoint
def exec(  # pylint: disable=redefined-builtin
    task: Union['sky.Task', 'sky.Dag'],
    cluster_name: str,
    dryrun: bool = False,
    down: bool = False,
    stream_logs: bool = True,
    backend: Optional[backends.Backend] = None,
) -> Tuple[Optional[int], Optional[backends.ResourceHandle]]:
    # NOTE(dev): Keep the docstring consistent between the Python API and CLI.
    """Execute a task on an existing cluster.

    This function performs two actions:

    (1) workdir syncing, if the task has a workdir specified;
    (2) executing the task's ``run`` commands.

    All other steps (provisioning, setup commands, file mounts syncing) are
    skipped.  If any of those specifications changed in the task, this function
    will not reflect those changes.  To ensure a cluster's setup is up to date,
    use ``sky.launch()`` instead.

    Execution and scheduling behavior:

    - The task will undergo job queue scheduling, respecting any specified
      resource requirement. It can be executed on any node of the cluster with
      enough resources.
    - The task is run under the workdir (if specified).
    - The task is run non-interactively (without a pseudo-terminal or
      pty), so interactive commands such as ``htop`` do not work.
      Use ``ssh my_cluster`` instead.

    Args:
        task: sky.Task, or sky.Dag (experimental; 1-task only) containing the
          task to execute.
        cluster_name: name of an existing cluster to execute the task.
        down: Tear down the cluster after all jobs finish (successfully or
            abnormally). If --idle-minutes-to-autostop is also set, the
            cluster will be torn down after the specified idle time.
            Note that if errors occur during provisioning/data syncing/setting
            up, the cluster will not be torn down for debugging purposes.
        dryrun: if True, do not actually execute the task.
        stream_logs: if True, show the logs in the terminal.
        backend: backend to use.  If None, use the default backend
            (CloudVMRayBackend).

    Raises:
        ValueError: if the specified cluster does not exist or is not in UP
            status.
        sky.exceptions.NotSupportedError: if the specified cluster is a
            controller that does not support this operation.

    Returns:
      job_id: Optional[int]; the job ID of the submitted job. None if the
        backend is not CloudVmRayBackend, or no job is submitted to
        the cluster.
      handle: Optional[backends.ResourceHandle]; the handle to the cluster. None
        if dryrun.
    """
    entrypoint = task
    controller_utils.check_cluster_name_not_controller(cluster_name,
                                                       operation_str='sky.exec')

    handle = backend_utils.check_cluster_available(
        cluster_name,
        operation='executing tasks',
        check_cloud_vm_ray_backend=False,
        dryrun=dryrun)
    return _execute(
        entrypoint=entrypoint,
        dryrun=dryrun,
        down=down,
        stream_logs=stream_logs,
        handle=handle,
        backend=backend,
        stages=[
            Stage.SYNC_WORKDIR,
            Stage.EXEC,
        ],
        cluster_name=cluster_name,
        detach_run=True,
    )<|MERGE_RESOLUTION|>--- conflicted
+++ resolved
@@ -3,11 +3,7 @@
 See `Stage` for a Task's life cycle.
 """
 import enum
-<<<<<<< HEAD
-import os
 import typing
-=======
->>>>>>> 96f2cf60
 from typing import List, Optional, Tuple, Union
 
 import colorama
@@ -350,29 +346,6 @@
                 backend.teardown_ephemeral_storage(task)
                 backend.teardown(handle, terminate=True)
     finally:
-<<<<<<< HEAD
-        controller = controller_utils.Controllers.from_name(cluster_name)
-        if controller is None and not _is_launched_by_sky_serve_controller:
-            # UX: print live clusters to make users aware (to save costs).
-            #
-            # Don't print if this job is launched by the jobs controller,
-            # because managed jobs are serverless, there can be many of them,
-            # and users tend to continuously monitor managed jobs using `sky
-            # job queue`. Also don't print if this job is a skyserve controller
-            # job or launched by a skyserve controller job, because the
-            # redirect for this subprocess.run won't success and it will
-            # pollute the controller logs.
-            #
-            # Disable the usage collection for this status command.
-            env = dict(
-                os.environ, **{
-                    env_options.Options.DISABLE_LOGGING.value: '1',
-                    env_options.Options.CLI_LOCAL_MODE.value: '1'
-                })
-            subprocess_utils.run(
-                'sky status --no-show-managed-jobs --no-show-services', env=env)
-=======
->>>>>>> 96f2cf60
         print()
         print('\x1b[?25h', end='')  # Show cursor.
     return job_id, handle
