--- conflicted
+++ resolved
@@ -251,8 +251,6 @@
         return f'RequestTimestamp(timestamps={self.timestamps})'
 
 
-<<<<<<< HEAD
-=======
 def get_service_filelock_path(pool: str) -> str:
     path = (pathlib.Path(constants.SKYSERVE_METADATA_DIR) / pool /
             'pool.lock').expanduser().absolute()
@@ -260,7 +258,6 @@
     return str(path)
 
 
->>>>>>> 6ddfb3cd
 @annotations.lru_cache(scope='request', maxsize=1)
 def is_consolidation_mode() -> bool:
     consolidation_mode = skypilot_config.get_nested(
@@ -269,7 +266,6 @@
     return consolidation_mode
 
 
-<<<<<<< HEAD
 def ha_recovery_for_consolidation_mode():
     """Recovery logic for HA mode in consolidation mode."""
     logger.info('Starting HA recovery for consolidation mode')
@@ -317,8 +313,6 @@
             logger.error(f'Failed to recover service {service_name}: {e}')
 
 
-=======
->>>>>>> 6ddfb3cd
 def validate_service_task(task: 'sky.Task', pool: bool) -> None:
     """Validate the task for Sky Serve.
 
@@ -515,20 +509,13 @@
 
 
 def update_service_status() -> None:
-<<<<<<< HEAD
     """Update service status based on controller health."""
-=======
-    if is_consolidation_mode():
-        # TODO(tian): PID-based tracking.
-        return
->>>>>>> 6ddfb3cd
     services = serve_state.get_services()
     for record in services:
         if record['status'] == serve_state.ServiceStatus.SHUTTING_DOWN:
             # Skip services that is shutting down.
             continue
 
-<<<<<<< HEAD
         controller_pid = record.get('controller_pid')
         if controller_pid is not None:
             try:
@@ -556,8 +543,6 @@
                     record['name'], serve_state.ServiceStatus.CONTROLLER_FAILED)
 
 
-=======
->>>>>>> 6ddfb3cd
 def update_service_encoded(service_name: str, version: int, mode: str,
                            pool: bool) -> str:
     noun = 'pool' if pool else 'service'
@@ -766,31 +751,6 @@
     if not service_status['pool']:
         logger.error(f'Service {service_name!r} is not a cluster pool.')
         return None
-<<<<<<< HEAD
-
-    logger.debug(f'Get next cluster name for pool {service_name!r}')
-    ready_replicas = [
-        info for info in serve_state.get_replica_infos(service_name)
-        if info.status == serve_state.ReplicaStatus.READY
-    ]
-    idle_replicas: List['replica_managers.ReplicaInfo'] = []
-    for replica_info in ready_replicas:
-        jobs_on_replica = managed_job_state.get_nonterminal_job_ids_by_pool(
-            service_name, replica_info.cluster_name)
-        if not jobs_on_replica:
-            idle_replicas.append(replica_info)
-    if not idle_replicas:
-        logger.info(f'No idle replicas found for pool {service_name!r}')
-        return None
-
-    # Select the first idle replica.
-    # TODO(tian): "Load balancing" policy.
-    replica_info = idle_replicas[0]
-    logger.info(f'Selected replica {replica_info.replica_id} with cluster '
-                f'{replica_info.cluster_name!r} for job {job_id!r} in pool '
-                f'{service_name!r}')
-    return replica_info.cluster_name
-=======
     with filelock.FileLock(get_service_filelock_path(service_name)):
 
         logger.debug(f'Get next cluster name for pool {service_name!r}')
@@ -828,7 +788,6 @@
         managed_job_state.set_current_cluster_name(job_id,
                                                    replica_info.cluster_name)
         return replica_info.cluster_name
->>>>>>> 6ddfb3cd
 
 
 def _terminate_failed_services(
@@ -968,37 +927,6 @@
     setup_completed = False
     
     while True:
-<<<<<<< HEAD
-        record = serve_state.get_service_from_name(service_name)
-        
-        # First, wait for controller to be set up (PID saved)
-        if not setup_completed:
-            if record is not None and record.get('controller_pid') is not None:
-                setup_completed = True
-                start_time = time.time()
-            elif (time.time() - start_time > 
-                  constants.CONTROLLER_SETUP_TIMEOUT_SECONDS):
-                with ux_utils.print_exception_no_traceback():
-                    raise RuntimeError(
-                        f'Failed to start the controller process for '
-                        f'the service {service_name!r} within '
-                        f'{constants.CONTROLLER_SETUP_TIMEOUT_SECONDS}'
-                        f' seconds.')
-        
-        # After setup is complete, wait for service registration
-        if setup_completed and record is not None:
-            # Check for name conflicts
-            # We need to verify this is the service we just launched, not a pre-existing one
-            # Both modes use unique job_id to detect conflicts:
-            # - Consolidation mode: negative job_ids (-1, -2, -3...)
-            # - Non-consolidation mode: positive job_ids (Ray job IDs)
-            
-            # If we reach here, a service with this name exists in the database
-            # This could be either:
-            # 1. The service we just launched (normal case)
-            # 2. A pre-existing service with the same name (name conflict)
-            if job_id != record['controller_job_id']:
-=======
         # TODO(tian): PID-based tracking.
         if not is_consolidation_mode():
             job_status = job_lib.get_status(job_id)
@@ -1028,7 +956,6 @@
             # TODO(tian): PID-based tracking.
             if (not is_consolidation_mode() and
                     job_id != record['controller_job_id']):
->>>>>>> 6ddfb3cd
                 with ux_utils.print_exception_no_traceback():
                     raise ValueError(
                         f'The service {service_name!r} is already running. '
