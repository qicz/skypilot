--- conflicted
+++ resolved
@@ -101,20 +101,13 @@
         return [cls.FAILED, cls.FAILED_CLEANUP, cls.UNKNOWN]
 
     @classmethod
-<<<<<<< HEAD
-    def alive_statuses(cls) -> List['ReplicaStatus']:
-=======
     def launched_statuses(cls) -> List['ReplicaStatus']:
->>>>>>> 708ad977
         return [cls.PENDING, cls.PROVISIONING, cls.STARTING, cls.READY]
 
     @classmethod
     def scale_down_decision_order(cls) -> List['ReplicaStatus']:
-<<<<<<< HEAD
         # TODO(tian): Add non-alive and non-not_ready statuses.
-=======
         # Scale down replicas in the order of replica initialization
->>>>>>> 708ad977
         return [cls.PENDING, cls.PROVISIONING, cls.STARTING, cls.READY]
 
     def colored_str(self) -> str:
