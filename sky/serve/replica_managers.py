"""ReplicaManager: handles the creation and deletion of endpoint replicas."""
import dataclasses
import enum
import functools
import multiprocessing
from multiprocessing import pool as mp_pool
import os
import threading
import time
import traceback
import typing
from typing import Any, Dict, List, Optional, Tuple

import colorama
import psutil
import requests

import sky
from sky import backends
from sky import core
from sky import exceptions
from sky import execution
from sky import global_user_state
from sky import sky_logging
from sky.backends import backend_utils
from sky.serve import constants as serve_constants
from sky.serve import serve_state
from sky.serve import serve_utils
from sky.serve import service
from sky.serve import spot_placer
from sky.skylet import constants
from sky.skylet import job_lib
from sky.usage import usage_lib
from sky.utils import common_utils
from sky.utils import controller_utils
from sky.utils import env_options
from sky.utils import status_lib
from sky.utils import ux_utils

if typing.TYPE_CHECKING:
    from sky import resources
    from sky.serve import service_spec

logger = sky_logging.init_logger(__name__)

_JOB_STATUS_FETCH_INTERVAL = 30
_PROCESS_POOL_REFRESH_INTERVAL = 20
# TODO(tian): Maybe let user determine this threshold
_CONSECUTIVE_FAILURE_THRESHOLD_TIMEOUT = 180
_RETRY_INIT_GAP_SECONDS = 60
_DEFAULT_DRAIN_SECONDS = 120

# Since sky.launch is very resource demanding, we limit the number of
# concurrent sky.launch process to avoid overloading the machine.
_MAX_NUM_LAUNCH = psutil.cpu_count() * 2


# TODO(tian): Combine this with
# sky/spot/recovery_strategy.py::StrategyExecutor::launch
def launch_cluster(replica_id: int,
                   task_yaml_path: str,
                   cluster_name: str,
                   resources_override: Optional[Dict[str, Any]] = None,
                   retry_until_up: bool = True,
                   max_retry: int = 3) -> None:
    """Launch a sky serve replica cluster.

    This function will not wait for the job starts running. It will return
    immediately after the job is submitted.

    Raises:
        RuntimeError: If failed to launch the cluster after max_retry retries,
            or some error happened before provisioning and will happen again
            if retry.
    """
    if resources_override is not None:
        logger.info(f'Scaling up replica (id: {replica_id}) cluster '
                    f'{cluster_name} with resources override: '
                    f'{resources_override}')
    try:
        config = common_utils.read_yaml(os.path.expanduser(task_yaml_path))
        task = sky.Task.from_yaml_config(config)
        if resources_override is not None:
            resources = task.resources
            overrided_resources = [
                r.copy(**resources_override) for r in resources
            ]
            task.set_resources(type(resources)(overrided_resources))
        task.update_envs({serve_constants.REPLICA_ID_ENV_VAR: str(replica_id)})

        logger.info(f'Launching replica (id: {replica_id}) cluster '
                    f'{cluster_name} with resources: {task.resources}')
    except Exception as e:  # pylint: disable=broad-except
        logger.error('Failed to construct task object from yaml file with '
                     f'error {common_utils.format_exception(e)}')
        raise RuntimeError(
            f'Failed to launch the sky serve replica cluster {cluster_name} '
            'due to failing to initialize sky.Task from yaml file.') from e
    retry_cnt = 0
    backoff = common_utils.Backoff(_RETRY_INIT_GAP_SECONDS)
    while True:
        retry_cnt += 1
        try:
            usage_lib.messages.usage.set_internal()
<<<<<<< HEAD
            sky.launch(task,
                       cluster_name,
                       detach_setup=True,
                       detach_run=True,
                       retry_until_up=retry_until_up,
                       _is_launched_by_sky_serve_controller=True)
=======
            execution.launch(task,
                             cluster_name,
                             retry_until_up=True,
                             _is_launched_by_sky_serve_controller=True)
>>>>>>> 912b8293
            logger.info(f'Replica cluster {cluster_name} launched.')
        except (exceptions.InvalidClusterNameError,
                exceptions.NoCloudAccessError,
                exceptions.ResourcesMismatchError) as e:
            logger.error('Failure happened before provisioning. '
                         f'{common_utils.format_exception(e)}')
            raise RuntimeError('Failed to launch the sky serve replica '
                               f'cluster {cluster_name}.') from e
        except exceptions.ResourcesUnavailableError as e:
            if not any(
                    isinstance(err, exceptions.ResourcesUnavailableError)
                    for err in e.failover_history):
                raise RuntimeError('Failed to launch the sky serve replica '
                                   f'cluster {cluster_name}.') from e
            logger.info('Failed to launch the sky serve replica cluster with '
                        f'error: {common_utils.format_exception(e)})')
        except Exception as e:  # pylint: disable=broad-except
            logger.info('Failed to launch the sky serve replica cluster with '
                        f'error: {common_utils.format_exception(e)})')
            with ux_utils.enable_traceback():
                logger.info(f'  Traceback: {traceback.format_exc()}')
        else:  # No exception, the launch succeeds.
            return

        terminate_cluster(cluster_name)
        if retry_cnt >= max_retry:
            raise RuntimeError('Failed to launch the sky serve replica cluster '
                               f'{cluster_name} after {max_retry} retries.')
        gap_seconds = backoff.current_backoff()
        logger.info('Retrying to launch the sky serve replica cluster '
                    f'in {gap_seconds:.1f} seconds.')
        time.sleep(gap_seconds)


# TODO(tian): Combine this with
# sky/spot/recovery_strategy.py::terminate_cluster
def terminate_cluster(cluster_name: str,
                      replica_drain_delay_seconds: int = 0,
                      max_retry: int = 3) -> None:
    """Terminate the sky serve replica cluster."""
    time.sleep(replica_drain_delay_seconds)
    retry_cnt = 0
    backoff = common_utils.Backoff()
    while True:
        retry_cnt += 1
        try:
            usage_lib.messages.usage.set_internal()
            core.down(cluster_name)
            return
        except ValueError:
            # The cluster is already terminated.
            logger.info(
                f'Replica cluster {cluster_name} is already terminated.')
            return
        except Exception as e:  # pylint: disable=broad-except
            if retry_cnt >= max_retry:
                raise RuntimeError('Failed to terminate the sky serve replica '
                                   f'cluster {cluster_name}.') from e
            gap_seconds = backoff.current_backoff()
            logger.error(
                'Failed to terminate the sky serve replica cluster '
                f'{cluster_name}. Retrying after {gap_seconds} seconds.'
                f'Details: {common_utils.format_exception(e)}')
            logger.error(f'  Traceback: {traceback.format_exc()}')
            time.sleep(gap_seconds)


def _get_resources_ports(task_yaml: str) -> str:
    """Get the resources ports used by the task."""
    task = sky.Task.from_yaml(task_yaml)
    # Already checked all ports are valid in sky.serve.core.up
    assert task.resources, task
    assert task.service is not None, task
    assert task.service.ports is not None, task
    return task.service.ports


def _should_use_spot(task_yaml: str,
                     resource_override: Optional[Dict[str, Any]]) -> bool:
    """Get whether the task should use spot."""
    if resource_override is not None:
        use_spot_override = resource_override.get('use_spot')
        if use_spot_override is not None:
            assert isinstance(use_spot_override, bool)
            return use_spot_override
    task = sky.Task.from_yaml(task_yaml)
    spot_use_resources = [
        resources for resources in task.resources if resources.use_spot
    ]
    # Either resources all use spot or none use spot.
    assert len(spot_use_resources) in [0, len(task.resources)]
    return len(spot_use_resources) == len(task.resources)


def with_lock(func):

    @functools.wraps(func)
    def wrapper(self, *args, **kwargs):
        with self.lock:
            return func(self, *args, **kwargs)

    return wrapper


class ProcessStatus(enum.Enum):
    """Process status."""

    # The process is running
    RUNNING = 'RUNNING'

    # The process is finished and succeeded
    SUCCEEDED = 'SUCCEEDED'

    # The process is interrupted
    INTERRUPTED = 'INTERRUPTED'

    # The process failed
    FAILED = 'FAILED'


@dataclasses.dataclass
class ReplicaStatusProperty:
    """Some properties that determine replica status.

    Attributes:
        sky_launch_status: Process status of sky.launch.
        user_app_failed: Whether the service job failed.
        service_ready_now: Latest readiness probe result.
        first_ready_time: The first time the service is ready.
        sky_down_status: Process status of sky.down.
    """
    # None means sky.launch is not called yet.
    sky_launch_status: Optional[ProcessStatus] = None
    user_app_failed: bool = False
    service_ready_now: bool = False
    # None means readiness probe is not succeeded yet;
    # -1 means the initial delay seconds is exceeded.
    first_ready_time: Optional[float] = None
    # None means sky.down is not called yet.
    sky_down_status: Optional[ProcessStatus] = None
    # Whether the termination is caused by autoscaler's decision
    is_scale_down: bool = False
    # The replica's spot instance was preempted.
    preempted: bool = False
    # Whether the replica is purged.
    purged: bool = False
    # Whether the replica failed to launch due to spot availability.
    # This is only possible when spot placer is enabled, so the retry until up
    # is set to True and it can fail immediately due to spot availability.
    failed_spot_availability: bool = False

    def remove_terminated_replica(self) -> bool:
        """Whether to remove the replica record from the replica table.

        If not, the replica will stay in the replica table permanently to
        notify the user that something is wrong with the user code / setup.
        """
        return self.is_scale_down

    def unrecoverable_failure(self) -> bool:
        """Whether the replica fails and cannot be recovered.

        Autoscaler should stop scaling if any of the replica has unrecoverable
        failure, e.g., the user app fails before the service endpoint being
        ready for the current version.
        """
        replica_status = self.to_replica_status()
        logger.info(
            'Check replica unrecorverable: first_ready_time '
            f'{self.first_ready_time}, user_app_failed {self.user_app_failed}, '
            f'status {replica_status}')
        if replica_status not in serve_state.ReplicaStatus.terminal_statuses():
            return False
        if self.first_ready_time is not None:
            if self.first_ready_time >= 0:
                # If the service is ever up, we assume there is no bug in the
                # user code and the scale down is successful, thus enabling the
                # controller to remove the replica from the replica table and
                # auto restart the replica.
                # For replica with a failed sky.launch, it is likely due to some
                # misconfigured resources, so we don't want to auto restart it.
                # For replica with a failed sky.down, we cannot restart it since
                # otherwise we will have a resource leak.
                return False
            else:
                # If the initial delay exceeded, it is likely the service is not
                # recoverable.
                return True
        if self.user_app_failed:
            return True
        # TODO(zhwu): launch failures not related to resource unavailability
        # should be considered as unrecoverable failure. (refer to
        # `spot.recovery_strategy.StrategyExecutor::_launch`)
        return False

    def should_track_service_status(self) -> bool:
        """Should we track the status of the replica.

        This includes:
            (1) Job status;
            (2) Readiness probe.
        """
        if self.sky_launch_status != ProcessStatus.SUCCEEDED:
            return False
        if self.sky_down_status is not None:
            return False
        if self.user_app_failed:
            return False
        if self.preempted:
            return False
        if self.purged:
            return False
        return True

    def to_replica_status(self) -> serve_state.ReplicaStatus:
        """Convert status property to human-readable replica status."""
        if self.sky_launch_status is None:
            # Pending to launch
            return serve_state.ReplicaStatus.PENDING
        if self.sky_launch_status == ProcessStatus.RUNNING:
            if self.sky_down_status == ProcessStatus.FAILED:
                return serve_state.ReplicaStatus.FAILED_CLEANUP
            if self.sky_down_status == ProcessStatus.SUCCEEDED:
                # This indicate it is a scale_down with correct teardown.
                # Should have been cleaned from the replica table.
                return serve_state.ReplicaStatus.UNKNOWN
            # Still launching
            return serve_state.ReplicaStatus.PROVISIONING
        if self.sky_launch_status == ProcessStatus.INTERRUPTED:
            # sky.down is running and a scale down interrupted sky.launch
            return serve_state.ReplicaStatus.SHUTTING_DOWN
        if self.sky_down_status is not None:
            if self.preempted:
                # Replica (spot) is preempted
                return serve_state.ReplicaStatus.PREEMPTED
            if self.sky_down_status == ProcessStatus.RUNNING:
                # sky.down is running
                return serve_state.ReplicaStatus.SHUTTING_DOWN
            if self.sky_launch_status == ProcessStatus.INTERRUPTED:
                return serve_state.ReplicaStatus.SHUTTING_DOWN
            if self.sky_down_status == ProcessStatus.FAILED:
                # sky.down failed
                return serve_state.ReplicaStatus.FAILED_CLEANUP
            if self.user_app_failed:
                # Failed on user setup/run
                return serve_state.ReplicaStatus.FAILED
            if self.sky_launch_status == ProcessStatus.FAILED:
                # sky.launch failed
                return serve_state.ReplicaStatus.FAILED_PROVISION
            if self.first_ready_time is None:
                # readiness probe is not executed yet, but a scale down is
                # triggered.
                return serve_state.ReplicaStatus.SHUTTING_DOWN
            if self.first_ready_time == -1:
                # initial delay seconds exceeded
                return serve_state.ReplicaStatus.FAILED_INITIAL_DELAY
            if not self.service_ready_now:
                # Max continuous failure exceeded
                return serve_state.ReplicaStatus.FAILED_PROBING
            # This indicate it is a scale_down with correct teardown.
            # Should have been cleaned from the replica table.
            return serve_state.ReplicaStatus.UNKNOWN
        if self.sky_launch_status == ProcessStatus.FAILED:
            # sky.launch failed
            # The down process has not been started if it reaches here,
            # due to the `if self.sky_down_status is not None`` check above.
            # However, it should have been started by _refresh_process_pool.
            # If not started, this means some bug prevent sky.down from
            # executing. It is also a potential resource leak, so we mark
            # it as FAILED_CLEANUP.
            return serve_state.ReplicaStatus.FAILED_CLEANUP
        if self.user_app_failed:
            # Failed on user setup/run
            # Same as above, the down process should have been started.
            return serve_state.ReplicaStatus.FAILED_CLEANUP
        if self.service_ready_now:
            # Service is ready
            return serve_state.ReplicaStatus.READY
        if self.first_ready_time is not None and self.first_ready_time >= 0.0:
            # Service was ready before but not now
            return serve_state.ReplicaStatus.NOT_READY
        else:
            # No readiness probe passed and sky.launch finished
            return serve_state.ReplicaStatus.STARTING


class ReplicaInfo:
    """Replica info for each replica."""

    _VERSION = 1

    def __init__(self, replica_id: int, cluster_name: str, replica_port: str,
                 is_spot: bool, location: Optional[spot_placer.Location],
                 version: int) -> None:
        self._version = self._VERSION
        self.replica_id: int = replica_id
        self.cluster_name: str = cluster_name
        self.version: int = version
        self.replica_port: str = replica_port
        self.first_not_ready_time: Optional[float] = None
        self.consecutive_failure_times: List[float] = []
        self.status_property: ReplicaStatusProperty = ReplicaStatusProperty()
        self.is_spot: bool = is_spot
        self.location: Optional[Dict[str, Optional[str]]] = (
            location.to_pickleable() if location is not None else None)

    def get_spot_location(self) -> Optional[spot_placer.Location]:
        return spot_placer.Location.from_pickleable(self.location)

    def handle(
        self,
        cluster_record: Optional[Dict[str, Any]] = None
    ) -> Optional[backends.CloudVmRayResourceHandle]:
        """Get the handle of the cluster.

        Args:
            cluster_record: The cluster record in the cluster table. If not
                provided, will fetch the cluster record from the cluster table
                based on the cluster name.
        """
        if cluster_record is None:
            cluster_record = global_user_state.get_cluster_from_name(
                self.cluster_name)
        if cluster_record is None:
            return None
        handle = cluster_record['handle']
        assert isinstance(handle, backends.CloudVmRayResourceHandle)
        return handle

    @property
    def is_terminal(self) -> bool:
        return self.status in serve_state.ReplicaStatus.terminal_statuses()

    @property
    def is_ready(self) -> bool:
        return self.status == serve_state.ReplicaStatus.READY

    @property
    def url(self) -> Optional[str]:
        handle = self.handle()
        if handle is None:
            return None
        replica_port_int = int(self.replica_port)
        try:
            endpoint_dict = core.endpoints(handle.cluster_name,
                                           replica_port_int)
        except exceptions.ClusterNotUpError:
            return None
        endpoint = endpoint_dict.get(replica_port_int, None)
        if not endpoint:
            return None
        assert isinstance(endpoint, str), endpoint
        # If replica doesn't start with http or https, add http://
        if not endpoint.startswith('http'):
            endpoint = 'http://' + endpoint
        return endpoint

    @property
    def status(self) -> serve_state.ReplicaStatus:
        replica_status = self.status_property.to_replica_status()
        if replica_status == serve_state.ReplicaStatus.UNKNOWN:
            logger.error('Detecting UNKNOWN replica status for '
                         f'replica {self.replica_id}.')
        return replica_status

    def to_info_dict(self, with_handle: bool) -> Dict[str, Any]:
        cluster_record = global_user_state.get_cluster_from_name(
            self.cluster_name)
        info_dict = {
            'replica_id': self.replica_id,
            'name': self.cluster_name,
            'status': self.status,
            'version': self.version,
            'endpoint': self.url,
            'is_spot': self.is_spot,
            'launched_at': (cluster_record['launched_at']
                            if cluster_record is not None else None),
        }
        if with_handle:
            info_dict['handle'] = self.handle(cluster_record)
        return info_dict

    def __repr__(self) -> str:
        info_dict = self.to_info_dict(
            with_handle=env_options.Options.SHOW_DEBUG_INFO.get())
        handle_str = ''
        if 'handle' in info_dict:
            handle_str = f', handle={info_dict["handle"]}'
        info = (f'ReplicaInfo(replica_id={self.replica_id}, '
                f'cluster_name={self.cluster_name}, '
                f'version={self.version}, '
                f'replica_port={self.replica_port}, '
                f'is_spot={self.is_spot}, '
                f'location={self.location}, '
                f'status={self.status}, '
                f'launched_at={info_dict["launched_at"]}{handle_str})')
        return info

    def probe(
        self,
        readiness_path: str,
        post_data: Optional[Dict[str, Any]],
        timeout: int,
        headers: Optional[Dict[str, str]],
    ) -> Tuple['ReplicaInfo', bool, float]:
        """Probe the readiness of the replica.

        Returns:
            Tuple of (self, is_ready, probe_time).
        """
        replica_identity = f'replica {self.replica_id} with url {self.url}'
        # TODO(tian): This requiring the clock on each replica to be aligned,
        # which may not be true when the GCP VMs have run for a long time. We
        # should have a better way to do this. See #2539 for more information.
        probe_time = time.time()
        try:
            msg = ''
            # TODO(tian): Support HTTPS in the future.
            url = self.url
            if url is None:
                logger.info(f'Error when probing {replica_identity}: '
                            'Cannot get the endpoint.')
                return self, False, probe_time
            readiness_path = (f'{url}{readiness_path}')
            logger.info(f'Probing {replica_identity} with {readiness_path}.')
            if post_data is not None:
                msg += 'POST'
                response = requests.post(readiness_path,
                                         json=post_data,
                                         headers=headers,
                                         timeout=timeout)
            else:
                msg += 'GET'
                response = requests.get(readiness_path,
                                        headers=headers,
                                        timeout=timeout)
            msg += (f' request to {replica_identity} returned status '
                    f'code {response.status_code}')
            if response.status_code == 200:
                msg += '.'
                log_method = logger.info
            else:
                msg += f' and response {response.text}.'
                msg = f'{colorama.Fore.YELLOW}{msg}{colorama.Style.RESET_ALL}'
                log_method = logger.error
            log_method(msg)
            if response.status_code == 200:
                logger.debug(f'{replica_identity.capitalize()} is ready.')
                return self, True, probe_time
        except requests.exceptions.RequestException as e:
            logger.error(
                f'{colorama.Fore.YELLOW}Error when probing {replica_identity}:'
                f' {common_utils.format_exception(e)}.'
                f'{colorama.Style.RESET_ALL}')
        return self, False, probe_time

    def __setstate__(self, state):
        """Set state from pickled state, for backward compatibility."""
        version = state.pop('_version', None)
        # Handle old version(s) here.
        if version is None:
            version = -1

        if version < 0:
            # It will be handled with RequestRateAutoscaler.
            # Treated similar to on-demand instances.
            self.is_spot = False

        if version < 1:
            self.location = None

        self.__dict__.update(state)


class ReplicaManager:
    """Each replica manager monitors one service."""

    def __init__(self, service_name: str,
                 spec: 'service_spec.SkyServiceSpec') -> None:
        self.lock = threading.Lock()
        self._next_replica_id: int = 1
        self._service_name: str = service_name
        self._uptime: Optional[float] = None
        self._update_mode = serve_utils.DEFAULT_UPDATE_MODE
        header_keys = None
        if spec.readiness_headers is not None:
            header_keys = list(spec.readiness_headers.keys())
        logger.info(f'Readiness probe path: {spec.readiness_path}\n'
                    f'Initial delay seconds: {spec.initial_delay_seconds}\n'
                    f'Post data: {spec.post_data}\n'
                    f'Readiness header keys: {header_keys}')

        # Newest version among the currently provisioned and launched replicas
        self.latest_version: int = serve_constants.INITIAL_VERSION
        # Oldest version among the currently provisioned and launched replicas
        self.least_recent_version: int = serve_constants.INITIAL_VERSION

    def scale_up(self,
                 resources_override: Optional[Dict[str, Any]] = None) -> None:
        """Scale up the service by 1 replica with resources_override.
        resources_override is of the same format with resources section
        in skypilot task yaml
        """
        raise NotImplementedError

    def scale_down(self, replica_id: int, purge: bool = False) -> None:
        """Scale down replica with replica_id."""
        raise NotImplementedError

    def update_version(self, version: int, spec: 'service_spec.SkyServiceSpec',
                       update_mode: serve_utils.UpdateMode) -> None:
        raise NotImplementedError

    def get_active_replica_urls(self) -> List[str]:
        """Get the urls of the active replicas."""
        raise NotImplementedError


class SkyPilotReplicaManager(ReplicaManager):
    """Replica Manager for SkyPilot clusters.

    It will run three daemon to monitor the status of the replicas:
        (1) _process_pool_refresher: Refresh the launch/down process pool
            to monitor the progress of the launch/down process.
        (2) _job_status_fetcher: Fetch the job status of the service to
            monitor the status of the service jobs.
        (3) _replica_prober: Do readiness probe to the replicas to monitor
            whether it is still responding to requests.
    """

    def __init__(self, service_name: str, spec: 'service_spec.SkyServiceSpec',
                 task_yaml_path: str) -> None:
        super().__init__(service_name, spec)
        self._task_yaml_path = task_yaml_path
        task = sky.Task.from_yaml(task_yaml_path)
        self._spot_placer: Optional[spot_placer.SpotPlacer] = (
            spot_placer.SpotPlacer.from_task(spec, task))
        # TODO(tian): Store launch/down pid in the replica table, to make the
        # manager more persistent. Current blocker is that we need to manually
        # poll the Process (by join or is_launch), otherwise, it will never
        # finish and become a zombie process. Probably we could use
        # psutil.Process(p.pid).status() == psutil.STATUS_ZOMBIE to check
        # such cases.
        self._launch_process_pool: serve_utils.ThreadSafeDict[
            int, multiprocessing.Process] = serve_utils.ThreadSafeDict()
        self._down_process_pool: serve_utils.ThreadSafeDict[
            int, multiprocessing.Process] = serve_utils.ThreadSafeDict()

        threading.Thread(target=self._process_pool_refresher).start()
        threading.Thread(target=self._job_status_fetcher).start()
        threading.Thread(target=self._replica_prober).start()

    ################################
    # Replica management functions #
    ################################

    # Adding lock here to make sure spot placer's current locations are
    # consistent with the replicas' status.
    @with_lock
    def _launch_replica(
        self,
        replica_id: int,
        resources_override: Optional[Dict[str, Any]] = None,
    ) -> None:
        if replica_id in self._launch_process_pool:
            logger.warning(f'Launch process for replica {replica_id} '
                           'already exists. Skipping.')
            return
        logger.info(f'Launching replica {replica_id}...')
        cluster_name = serve_utils.generate_replica_cluster_name(
            self._service_name, replica_id)
        log_file_name = serve_utils.generate_replica_launch_log_file_name(
            self._service_name, replica_id)
        use_spot = _should_use_spot(self._task_yaml_path, resources_override)
        retry_until_up = True
        location = None
        if use_spot and self._spot_placer is not None:
            # For spot placer, we don't retry until up so any launch failed
            # due to availability issue will be handled by the placer.
            retry_until_up = False
            # TODO(tian): Currently, the resources_override can only be
            # `use_spot=True/False`, which will not cause any conflict with
            # spot placer's cloud, region & zone. When we add more resources
            # to the resources_override, we need to make sure they won't
            # conflict with the spot placer's selection.
            if resources_override is None:
                resources_override = {}
            current_spot_locations: List[spot_placer.Location] = []
            for info in serve_state.get_replica_infos(self._service_name):
                if info.is_spot:
                    spot_location = info.get_spot_location()
                    if spot_location is not None:
                        current_spot_locations.append(spot_location)
            location = self._spot_placer.select_next_location(
                current_spot_locations)
            resources_override.update(location.to_dict())
        p = multiprocessing.Process(
            target=ux_utils.RedirectOutputForProcess(
                launch_cluster,
                log_file_name,
            ).run,
            args=(replica_id, self._task_yaml_path, cluster_name,
                  resources_override, retry_until_up),
        )
        replica_port = _get_resources_ports(self._task_yaml_path)

        info = ReplicaInfo(replica_id, cluster_name, replica_port, use_spot,
                           location, self.latest_version)
        serve_state.add_or_update_replica(self._service_name, replica_id, info)
        # Don't start right now; we will start it later in _refresh_process_pool
        # to avoid too many sky.launch running at the same time.
        self._launch_process_pool[replica_id] = p

    def scale_up(self,
                 resources_override: Optional[Dict[str, Any]] = None) -> None:
        self._launch_replica(self._next_replica_id, resources_override)
        self._next_replica_id += 1

    def _terminate_replica(self,
                           replica_id: int,
                           sync_down_logs: bool,
                           replica_drain_delay_seconds: int,
                           is_scale_down: bool = False,
                           purge: bool = False) -> None:

        if replica_id in self._launch_process_pool:
            info = serve_state.get_replica_info_from_id(self._service_name,
                                                        replica_id)
            assert info is not None
            info.status_property.sky_launch_status = ProcessStatus.INTERRUPTED
            serve_state.add_or_update_replica(self._service_name, replica_id,
                                              info)
            launch_process = self._launch_process_pool[replica_id]
            if launch_process.is_alive():
                assert launch_process.pid is not None
                launch_process.terminate()
                launch_process.join()
            logger.info(f'Interrupted launch process for replica {replica_id} '
                        'and deleted the cluster.')
            del self._launch_process_pool[replica_id]

        if replica_id in self._down_process_pool:
            logger.warning(f'Terminate process for replica {replica_id} '
                           'already exists. Skipping.')
            return

        log_file_name = serve_utils.generate_replica_log_file_name(
            self._service_name, replica_id)

        def _download_and_stream_logs(info: ReplicaInfo):
            launch_log_file_name = (
                serve_utils.generate_replica_launch_log_file_name(
                    self._service_name, replica_id))
            # Write launch log to replica log file
            with open(log_file_name, 'w',
                      encoding='utf-8') as replica_log_file, open(
                          launch_log_file_name, 'r',
                          encoding='utf-8') as launch_file:
                replica_log_file.write(launch_file.read())
            os.remove(launch_log_file_name)

            logger.info(f'Syncing down logs for replica {replica_id}...')
            backend = backends.CloudVmRayBackend()
            handle = global_user_state.get_handle_from_cluster_name(
                info.cluster_name)
            if handle is None:
                logger.error(f'Cannot find cluster {info.cluster_name} for '
                             f'replica {replica_id} in the cluster table. '
                             'Skipping syncing down job logs.')
                return
            assert isinstance(handle, backends.CloudVmRayResourceHandle)
            replica_job_logs_dir = os.path.join(constants.SKY_LOGS_DIRECTORY,
                                                'replica_jobs')
            job_log_file_name = (
                controller_utils.download_and_stream_latest_job_log(
                    backend, handle, replica_job_logs_dir))
            if job_log_file_name is not None:
                logger.info(f'\n== End of logs (Replica: {replica_id}) ==')
                with open(log_file_name, 'a',
                          encoding='utf-8') as replica_log_file, open(
                              os.path.expanduser(job_log_file_name),
                              'r',
                              encoding='utf-8') as job_file:
                    replica_log_file.write(job_file.read())
            else:
                with open(log_file_name, 'a',
                          encoding='utf-8') as replica_log_file:
                    replica_log_file.write(
                        f'Failed to sync down job logs from replica'
                        f' {replica_id}.\n')

        logger.info(f'Terminating replica {replica_id}...')
        info = serve_state.get_replica_info_from_id(self._service_name,
                                                    replica_id)
        assert info is not None

        if sync_down_logs:
            _download_and_stream_logs(info)

        logger.info(f'preempted: {info.status_property.preempted}, '
                    f'replica_id: {replica_id}')
        p = multiprocessing.Process(
            target=ux_utils.RedirectOutputForProcess(terminate_cluster,
                                                     log_file_name, 'a').run,
            args=(info.cluster_name, replica_drain_delay_seconds),
        )
        info.status_property.sky_down_status = ProcessStatus.RUNNING
        info.status_property.is_scale_down = is_scale_down
        info.status_property.purged = purge
        serve_state.add_or_update_replica(self._service_name, replica_id, info)
        p.start()
        self._down_process_pool[replica_id] = p

    def scale_down(self, replica_id: int, purge: bool = False) -> None:
        self._terminate_replica(
            replica_id,
            sync_down_logs=False,
            replica_drain_delay_seconds=_DEFAULT_DRAIN_SECONDS,
            is_scale_down=True,
            purge=purge)

    def _handle_preemption(self, info: ReplicaInfo) -> bool:
        """Handle preemption of the replica if any error happened.

        Returns:
            bool: Whether the replica is preempted.
        """
        if not info.is_spot:
            return False

        # Get cluster handle first for zone information. The following
        # backend_utils.refresh_cluster_status_handle might delete the
        # cluster record from the cluster table.
        handle = global_user_state.get_handle_from_cluster_name(
            info.cluster_name)
        if handle is None:
            logger.error(f'Cannot find cluster {info.cluster_name} for '
                         f'replica {info.replica_id} in the cluster table. '
                         'Skipping preemption handling.')
            return False
        assert isinstance(handle, backends.CloudVmRayResourceHandle)
        # Pull the actual cluster status from the cloud provider to
        # determine whether the cluster is preempted.
        cluster_status, _ = backend_utils.refresh_cluster_status_handle(
            info.cluster_name,
            force_refresh_statuses=set(status_lib.ClusterStatus))

        if cluster_status == status_lib.ClusterStatus.UP:
            return False
        # The cluster is (partially) preempted. It can be down, INIT or STOPPED,
        # based on the interruption behavior of the cloud.
        cluster_status_str = ('' if cluster_status is None else
                              f' (status: {cluster_status.value})')
        logger.info(
            f'Replica {info.replica_id} is preempted{cluster_status_str}.')
        info.status_property.preempted = True
        if self._spot_placer is not None:
            spot_location = info.get_spot_location()
            assert spot_location is not None
            self._spot_placer.set_preemptive(spot_location)
        serve_state.add_or_update_replica(self._service_name, info.replica_id,
                                          info)
        self._terminate_replica(info.replica_id,
                                sync_down_logs=False,
                                replica_drain_delay_seconds=0,
                                is_scale_down=True)
        return True

    #################################
    # ReplicaManager Daemon Threads #
    #################################

    @with_lock
    def _refresh_process_pool(self) -> None:
        """Refresh the launch/down process pool.

        This function will checks all sky.launch and sky.down process on
        the fly. If any of them finished, it will update the status of the
        corresponding replica.
        """
        for replica_id, p in list(self._launch_process_pool.items()):
            if not p.is_alive():
                info = serve_state.get_replica_info_from_id(
                    self._service_name, replica_id)
                assert info is not None, replica_id
                error_in_sky_launch = False
                if info.status == serve_state.ReplicaStatus.PENDING:
                    # sky.launch not started yet
                    if (serve_state.total_number_provisioning_replicas() <
                            _MAX_NUM_LAUNCH):
                        p.start()
                        info.status_property.sky_launch_status = (
                            ProcessStatus.RUNNING)
                else:
                    # sky.launch finished
                    # TODO(tian): Try-catch in process, and have an enum return
                    # value to indicate which type of failure happened.
                    # Currently we only have user code failure since the
                    # retry_until_up flag is set to True, but it will be helpful
                    # when we enable user choose whether to retry or not.
                    logger.info(
                        f'Launch process for replica {replica_id} finished.')
                    del self._launch_process_pool[replica_id]
                    if p.exitcode != 0:
                        logger.warning(
                            f'Launch process for replica {replica_id} '
                            f'exited abnormally with code {p.exitcode}.'
                            ' Terminating...')
                        info.status_property.sky_launch_status = (
                            ProcessStatus.FAILED)
                        error_in_sky_launch = True
                    else:
                        info.status_property.sky_launch_status = (
                            ProcessStatus.SUCCEEDED)
                    if self._spot_placer is not None and info.is_spot:
                        # TODO(tian): Currently, we set the location to
                        # preemptive if the launch process failed. This is
                        # because if the error is not related to the
                        # availability of the location, then all locations
                        # should failed for same reason. So it does not matter
                        # which location is preemptive or not, instead, all
                        # locations would fail. We should implement a log parser
                        # to detect if the error is actually related to the
                        # availability of the location later.
                        location = info.get_spot_location()
                        assert location is not None
                        if p.exitcode != 0:
                            self._spot_placer.set_preemptive(location)
                            info.status_property.failed_spot_availability = True
                        else:
                            self._spot_placer.set_active(location)
                serve_state.add_or_update_replica(self._service_name,
                                                  replica_id, info)
                if error_in_sky_launch:
                    # Teardown after update replica info since
                    # _terminate_replica will update the replica info too.
                    self._terminate_replica(replica_id,
                                            sync_down_logs=True,
                                            replica_drain_delay_seconds=0)
        for replica_id, p in list(self._down_process_pool.items()):
            if not p.is_alive():
                logger.info(
                    f'Terminate process for replica {replica_id} finished.')
                del self._down_process_pool[replica_id]
                info = serve_state.get_replica_info_from_id(
                    self._service_name, replica_id)
                assert info is not None, replica_id
                if p.exitcode != 0:
                    logger.error(f'Down process for replica {replica_id} '
                                 f'exited abnormally with code {p.exitcode}.')
                    info.status_property.sky_down_status = (
                        ProcessStatus.FAILED)
                else:
                    info.status_property.sky_down_status = (
                        ProcessStatus.SUCCEEDED)
                # Failed replica still count as a replica. In our current
                # design, we want to fail early if user code have any error.
                # This will prevent infinite loop of teardown and
                # re-provision. However, there is a special case that if the
                # replica is UP for longer than initial_delay_seconds, we
                # assume it is just some random failure and we should restart
                # the replica. Please refer to the implementation of
                # `is_scale_down_succeeded` for more details.
                # TODO(tian): Currently, restart replicas that failed within
                # initial_delay_seconds is not supported. We should add it
                # later when we support `sky serve update`.
                removal_reason = None
                if info.status_property.is_scale_down:
                    # This means the cluster is deleted due to an autoscaler
                    # decision or the cluster is recovering from preemption.
                    # Delete the replica info so it won't count as a replica.
                    if info.status_property.preempted:
                        removal_reason = 'for preemption recovery'
                    else:
                        removal_reason = 'normally'
                # Don't keep failed record for version mismatch replicas,
                # since user should fixed the error before update.
                elif info.version != self.latest_version:
                    removal_reason = 'for version outdated'
                elif info.status_property.purged:
                    removal_reason = 'for purge'
                elif info.status_property.failed_spot_availability:
                    removal_reason = 'for spot availability failure'
                else:
                    logger.info(f'Termination of replica {replica_id} '
                                'finished. Replica info is kept since some '
                                'failure detected.')
                    serve_state.add_or_update_replica(self._service_name,
                                                      replica_id, info)
                if removal_reason is not None:
                    serve_state.remove_replica(self._service_name, replica_id)
                    logger.info(f'Replica {replica_id} removed from the '
                                f'replica table {removal_reason}.')

        # Clean old version
        replica_infos = serve_state.get_replica_infos(self._service_name)
        current_least_recent_version = min([
            info.version for info in replica_infos
        ]) if replica_infos else self.least_recent_version
        if self.least_recent_version < current_least_recent_version:
            for version in range(self.least_recent_version,
                                 current_least_recent_version):
                task_yaml = serve_utils.generate_task_yaml_file_name(
                    self._service_name, version)
                # Delete old version metadata.
                serve_state.delete_version(self._service_name, version)
                # Delete storage buckets of older versions.
                service.cleanup_storage(task_yaml)
            # newest version will be cleaned in serve down
            self.least_recent_version = current_least_recent_version

    def _process_pool_refresher(self) -> None:
        """Periodically refresh the launch/down process pool."""
        while True:
            logger.debug('Refreshing process pool.')
            try:
                self._refresh_process_pool()
            except Exception as e:  # pylint: disable=broad-except
                # No matter what error happens, we should keep the
                # process pool refresher running.
                logger.error('Error in process pool refresher: '
                             f'{common_utils.format_exception(e)}')
                with ux_utils.enable_traceback():
                    logger.error(f'  Traceback: {traceback.format_exc()}')
            time.sleep(_PROCESS_POOL_REFRESH_INTERVAL)

    @with_lock
    def _fetch_job_status(self) -> None:
        """Fetch the service job status of all replicas.

        This function will monitor the job status of all replicas
        to make sure the service is running correctly. If any of the
        replicas failed, it will terminate the replica.

        It is still needed even if we already keep probing the replicas,
        since the replica job might launch the API server in the background
        (using &), and the readiness probe will not detect the worker failure.
        """
        infos = serve_state.get_replica_infos(self._service_name)
        for info in infos:
            if not info.status_property.should_track_service_status():
                continue
            # We use backend API to avoid usage collection in the
            # sdk.job_status.
            backend = backends.CloudVmRayBackend()
            handle = info.handle()
            assert handle is not None, info
            # Use None to fetch latest job, which stands for user task job
            try:
                job_statuses = backend.get_job_status(handle,
                                                      None,
                                                      stream_logs=False)
            except exceptions.CommandError:
                # If the job status fetch failed, it is likely that the
                # cluster is preempted.
                is_preempted = self._handle_preemption(info)
                if is_preempted:
                    continue
                # Re-raise the exception if it is not preempted.
                raise
            job_status = list(job_statuses.values())[0]
            if job_status in job_lib.JobStatus.user_code_failure_states():
                info.status_property.user_app_failed = True
                serve_state.add_or_update_replica(self._service_name,
                                                  info.replica_id, info)
                logger.warning(
                    f'Service job for replica {info.replica_id} FAILED. '
                    'Terminating...')
                self._terminate_replica(info.replica_id,
                                        sync_down_logs=True,
                                        replica_drain_delay_seconds=0)

    def _job_status_fetcher(self) -> None:
        """Periodically fetch the service job status of all replicas."""
        while True:
            logger.debug('Refreshing job status.')
            try:
                self._fetch_job_status()
            except Exception as e:  # pylint: disable=broad-except
                # No matter what error happens, we should keep the
                # job status fetcher running.
                logger.error('Error in job status fetcher: '
                             f'{common_utils.format_exception(e)}')
                with ux_utils.enable_traceback():
                    logger.error(f'  Traceback: {traceback.format_exc()}')
            time.sleep(_JOB_STATUS_FETCH_INTERVAL)

    @with_lock
    def _probe_all_replicas(self) -> None:
        """Readiness probe replicas.

        This function will probe all replicas to make sure the service is
        ready. It will keep track of:
            (1) the initial delay for each replica;
            (2) the consecutive failure times.
        The replica will be terminated if any of the thresholds exceeded.
        """
        probe_futures = []
        replica_to_probe = []
        with mp_pool.ThreadPool() as pool:
            infos = serve_state.get_replica_infos(self._service_name)
            for info in infos:
                if not info.status_property.should_track_service_status():
                    continue
                replica_to_probe.append(
                    f'replica_{info.replica_id}(url={info.url})')
                probe_futures.append(
                    pool.apply_async(
                        info.probe,
                        (
                            self._get_readiness_path(info.version),
                            self._get_post_data(info.version),
                            self._get_readiness_timeout_seconds(info.version),
                            self._get_readiness_headers(info.version),
                        ),
                    ),)
            logger.info(f'Replicas to probe: {", ".join(replica_to_probe)}')

            # Since futures.as_completed will return futures in the order of
            # completion, we need the info.probe function to return the info
            # object as well, so that we could update the info object in the
            # same order.
            for future in probe_futures:
                future_result: Tuple[ReplicaInfo, bool, float] = future.get()
                info, probe_succeeded, probe_time = future_result
                info.status_property.service_ready_now = probe_succeeded
                should_teardown = False
                if probe_succeeded:
                    if self._uptime is None:
                        self._uptime = probe_time
                        logger.info(
                            f'Replica {info.replica_id} is the first ready '
                            f'replica. Setting uptime to {self._uptime}.')
                        serve_state.set_service_uptime(self._service_name,
                                                       int(self._uptime))
                    info.consecutive_failure_times.clear()
                    if info.status_property.first_ready_time is None:
                        info.status_property.first_ready_time = probe_time
                else:
                    # TODO(tian): This might take a lot of time. Shouldn't
                    # blocking probe to other replicas.
                    is_preempted = self._handle_preemption(info)
                    if is_preempted:
                        continue

                    if info.first_not_ready_time is None:
                        info.first_not_ready_time = probe_time
                    if info.status_property.first_ready_time is not None:
                        info.consecutive_failure_times.append(probe_time)
                        consecutive_failure_time = (
                            info.consecutive_failure_times[-1] -
                            info.consecutive_failure_times[0])
                        if (consecutive_failure_time >=
                                _CONSECUTIVE_FAILURE_THRESHOLD_TIMEOUT):
                            logger.info(
                                f'Replica {info.replica_id} is not ready for '
                                'too long and exceeding consecutive failure '
                                'threshold. Terminating the replica...')
                            should_teardown = True
                        else:
                            logger.info(
                                f'Replica {info.replica_id} is not ready '
                                'but within consecutive failure threshold '
                                f'({consecutive_failure_time}s / '
                                f'{_CONSECUTIVE_FAILURE_THRESHOLD_TIMEOUT}s). '
                                'Skipping.')
                    else:
                        initial_delay_seconds = self._get_initial_delay_seconds(
                            info.version)
                        current_delay_seconds = (probe_time -
                                                 info.first_not_ready_time)
                        if current_delay_seconds > initial_delay_seconds:
                            logger.info(
                                f'Replica {info.replica_id} is not ready and '
                                'exceeding initial delay seconds. Terminating '
                                'the replica...')
                            should_teardown = True
                            info.status_property.first_ready_time = -1.0
                        else:
                            current_delay_seconds = int(current_delay_seconds)
                            logger.info(f'Replica {info.replica_id} is not '
                                        'ready but within initial delay '
                                        f'seconds ({current_delay_seconds}s '
                                        f'/ {initial_delay_seconds}s). '
                                        'Skipping.')
                serve_state.add_or_update_replica(self._service_name,
                                                  info.replica_id, info)
                if should_teardown:
                    self._terminate_replica(info.replica_id,
                                            sync_down_logs=True,
                                            replica_drain_delay_seconds=0)

    def _replica_prober(self) -> None:
        """Periodically probe replicas."""
        while True:
            logger.debug('Running replica prober.')
            try:
                self._probe_all_replicas()
                replica_infos = serve_state.get_replica_infos(
                    self._service_name)
                # TODO(zhwu): when there are multiple load balancers, we need
                # to make sure the active_versions are the union of all
                # versions of all load balancers.
                serve_utils.set_service_status_and_active_versions_from_replica(
                    self._service_name, replica_infos, self._update_mode)

            except Exception as e:  # pylint: disable=broad-except
                # No matter what error happens, we should keep the
                # replica prober running.
                logger.error('Error in replica prober: '
                             f'{common_utils.format_exception(e)}')
                with ux_utils.enable_traceback():
                    logger.error(f'  Traceback: {traceback.format_exc()}')
            # TODO(MaoZiming): Probe cloud for early preemption warning.
            time.sleep(serve_constants.ENDPOINT_PROBE_INTERVAL_SECONDS)

    def get_active_replica_urls(self) -> List[str]:
        """Get the urls of all active replicas."""
        record = serve_state.get_service_from_name(self._service_name)
        assert record is not None, (f'{self._service_name} not found on '
                                    'controller records.')
        ready_replica_urls = []
        active_versions = set(record['active_versions'])
        for info in serve_state.get_replica_infos(self._service_name):
            if (info.status == serve_state.ReplicaStatus.READY and
                    info.version in active_versions):
                assert info.url is not None, info
                ready_replica_urls.append(info.url)
        return ready_replica_urls

    ###########################################
    # SkyServe Update and replica versioning. #
    ###########################################

    def update_version(self, version: int, spec: 'service_spec.SkyServiceSpec',
                       update_mode: serve_utils.UpdateMode) -> None:
        if version <= self.latest_version:
            logger.error(f'Invalid version: {version}, '
                         f'latest version: {self.latest_version}')
            return
        task_yaml_path = serve_utils.generate_task_yaml_file_name(
            self._service_name, version)
        serve_state.add_or_update_version(self._service_name, version, spec)
        self.latest_version = version
        self._task_yaml_path = task_yaml_path
        self._update_mode = update_mode

        # Reuse all replicas that have the same config as the new version
        # (except for the `service` field) by directly setting the version to be
        # the latest version. This can significantly improve the speed
        # for updating an existing service with only config changes to the
        # service specs, e.g. scale down the service.
        new_config = common_utils.read_yaml(os.path.expanduser(task_yaml_path))
        # Always create new replicas and scale down old ones when file_mounts
        # are not empty.
        if new_config.get('file_mounts', None) != {}:
            return
        for key in ['service']:
            new_config.pop(key)
        replica_infos = serve_state.get_replica_infos(self._service_name)
        for info in replica_infos:
            if info.version < version and not info.is_terminal:
                # Assume user does not change the yaml file on the controller.
                old_task_yaml_path = serve_utils.generate_task_yaml_file_name(
                    self._service_name, info.version)
                old_config = common_utils.read_yaml(
                    os.path.expanduser(old_task_yaml_path))
                for key in ['service']:
                    old_config.pop(key)
                # Bump replica version if all fields except for service are
                # the same. File mounts should both be empty, as update always
                # create new buckets if they are not empty.
                if (old_config == new_config and
                        old_config.get('file_mounts', None) == {}):
                    logger.info(
                        f'Updating replica {info.replica_id} to version '
                        f'{version}. Replica {info.replica_id}\'s config '
                        f'{old_config} is the same as '
                        f'latest version\'s {new_config}.')
                    info.version = version
                    serve_state.add_or_update_replica(self._service_name,
                                                      info.replica_id, info)

    def _get_version_spec(self, version: int) -> 'service_spec.SkyServiceSpec':
        spec = serve_state.get_spec(self._service_name, version)
        if spec is None:
            raise ValueError(f'Version {version} not found.')
        return spec

    def _get_readiness_path(self, version: int) -> str:
        return self._get_version_spec(version).readiness_path

    def _get_post_data(self, version: int) -> Optional[Dict[str, Any]]:
        return self._get_version_spec(version).post_data

    def _get_readiness_headers(self, version: int) -> Optional[Dict[str, str]]:
        return self._get_version_spec(version).readiness_headers

    def _get_initial_delay_seconds(self, version: int) -> int:
        return self._get_version_spec(version).initial_delay_seconds

    def _get_readiness_timeout_seconds(self, version: int) -> int:
        return self._get_version_spec(version).readiness_timeout_seconds<|MERGE_RESOLUTION|>--- conflicted
+++ resolved
@@ -102,19 +102,10 @@
         retry_cnt += 1
         try:
             usage_lib.messages.usage.set_internal()
-<<<<<<< HEAD
-            sky.launch(task,
-                       cluster_name,
-                       detach_setup=True,
-                       detach_run=True,
-                       retry_until_up=retry_until_up,
-                       _is_launched_by_sky_serve_controller=True)
-=======
             execution.launch(task,
                              cluster_name,
-                             retry_until_up=True,
+                             retry_until_up=retry_until_up,
                              _is_launched_by_sky_serve_controller=True)
->>>>>>> 912b8293
             logger.info(f'Replica cluster {cluster_name} launched.')
         except (exceptions.InvalidClusterNameError,
                 exceptions.NoCloudAccessError,
