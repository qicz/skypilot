--- conflicted
+++ resolved
@@ -72,7 +72,6 @@
                     'Currently, SkyServe will cleanup failed replicas'
                     'and auto restart it to keep the service running.')
 
-<<<<<<< HEAD
         if spot_policy is not None:
             if autoscaler is not None or spot_placer is not None:
                 with ux_utils.print_exception_no_traceback():
@@ -118,16 +117,6 @@
         self._downscale_delay_seconds: int = (
             downscale_delay_seconds if downscale_delay_seconds is not None else
             constants.AUTOSCALER_DEFAULT_DOWNSCALE_DELAY_SECONDS)
-=======
-        self._readiness_path = readiness_path
-        self._initial_delay_seconds = initial_delay_seconds
-        self._min_replicas = min_replicas
-        self._max_replicas = max_replicas
-        self._target_qps_per_replica = target_qps_per_replica
-        self._post_data = post_data
-        self._upscale_delay_seconds = upscale_delay_seconds
-        self._downscale_delay_seconds = downscale_delay_seconds
->>>>>>> 1a711dbc
 
     @staticmethod
     def from_yaml_config(config: Dict[str, Any]) -> 'SkyServiceSpec':
@@ -328,7 +317,6 @@
         return self._post_data
 
     @property
-<<<<<<< HEAD
     def spot_placer(self) -> Optional[str]:
         return self._spot_placer
 
@@ -354,9 +342,6 @@
 
     @property
     def upscale_delay_seconds(self) -> int:
-=======
-    def upscale_delay_seconds(self) -> Optional[int]:
->>>>>>> 1a711dbc
         return self._upscale_delay_seconds
 
     @property
