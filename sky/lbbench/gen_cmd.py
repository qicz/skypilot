--- conflicted
+++ resolved
@@ -6,7 +6,7 @@
 from pathlib import Path
 import shlex
 import tempfile
-from typing import List, Optional
+from typing import List, Optional # Added Optional
 
 from sky.lbbench import utils
 
@@ -30,16 +30,12 @@
     'sky_pull_pull_small_3',
     'sky_push_pull',
     'sky_push_push',
-<<<<<<< HEAD
-    'sky_pull_pull_rate_limit',
-    'gke_gateway',
-=======
     # 'sky_pull_pull_rate_limit_prefix_tree',
     'sky_walk_prefix',
     'sky_walk_ll',
     'sky_walk_rr',
     'sky_walk_ch',
->>>>>>> 9e550912
+    'gke_gateway', # Added GKE
 ]
 raw_presents = [
     'SGL',
@@ -61,30 +57,18 @@
     'Ours\\n[Pull/StealSmall3+Pull]',
     'Ours\\n[Push+Pull]',
     'Ours\\n[Push+Push]',
-<<<<<<< HEAD
-    'Ours\\n[Pull/RateLimit+Pull]',
-    'GKE Gateway',
-=======
     # 'Ours\\n[SelPush/Prefix+Pull]',
     'SkyWalk/Prefix',
     'SkyWalk/LL',
     'SkyWalk/RR',
     'SkyWalk/CH',
->>>>>>> 9e550912
+    'GKE Gateway', # Added GKE
 ]
 
-# Full list of systems indices - will be filtered by --run-systems
+# This list now includes all possible systems, including GKE
 all_systems = [
     0,  # sgl router
     1,  # sgl router enhanced
-<<<<<<< HEAD
-    2,  # sky pulling in lb, pulling in replica, but workload stealing
-    3,  # sky pulling in lb, pulling in replica, but steal small #requests
-    4,  # sky pushing in lb, pulling in replica
-    5,  # sky pushing in lb, pushing in replica
-    6,  # sky pulling in lb, pulling in replica, but rate limit
-    7,  # gke
-=======
     2,  # vanilla least load
     3,  # global least load
     4,  # consistent hashing
@@ -93,24 +77,24 @@
     7,  # rr with selective pushing
     8,  # sky pulling in lb, pulling in replica, but workload stealing
     9,  # sky pulling in lb, pulling in replica, but steal small #requests
-    10,  # sky pushing in lb, pulling in replica
-    11,  # sky pushing in lb, pushing in replica
-    12,  # selective pushing for both lb and replica. with prefix tree.
-    13,  # selective pushing for both lb and replica. with least load.
-    14,  # selective pushing for both lb and replica. with round robin.
-    15,  # selective pushing for both lb and replica. with consistent hashing.
->>>>>>> 9e550912
+    10, # sky pushing in lb, pulling in replica
+    11, # sky pushing in lb, pushing in replica
+    12, # selective pushing for both lb and replica. with prefix tree.
+    13, # selective pushing for both lb and replica. with least load.
+    14, # selective pushing for both lb and replica. with round robin.
+    15, # selective pushing for both lb and replica. with consistent hashing.
+    16, # gke_gateway
 ]
-enabled_systems = [6, 7, 15]
-# enabled_systems = [15]
-
-<<<<<<< HEAD
-# Default to just running GKE
-enabled_systems = [6]  # gke
-=======
-describes = [raw_describes[i] for i in enabled_systems]
-presents = [raw_presents[i] for i in enabled_systems]
->>>>>>> 9e550912
+
+# Default enabled systems (filtered list), keeping original main behavior unless overridden by --run-systems
+_default_enabled_systems_filter = [6, 7, 15]
+# enabled_systems = [15] # This was a commented out alternative in main
+
+# These will be populated in main() based on args.run_systems or the default filter
+enabled_systems: List[int] = []
+describes: List[str] = []
+presents: List[str] = []
+
 
 ct = None
 sn2st = None
@@ -126,38 +110,33 @@
     raise ValueError(f'Cluster {cluster} not found')
 
 
-<<<<<<< HEAD
-def _get_endpoint_for_traffic(index: int,
-                              sns: List[str],
-                              gke_endpoint: Optional[str] = None) -> str:
-    if index == 6:  # GKE Gateway
+def _get_endpoint_for_traffic(index: int, sns_item: Optional[str], gke_endpoint: Optional[str] = None) -> str:
+    # sns_item is the specific service name for this index, or None
+    # GKE Gateway is index 16 in all_systems
+    if index == 16:  # gke_gateway
         if gke_endpoint:
             if not gke_endpoint.startswith(('http://', 'https://')):
                 return f'http://{gke_endpoint}'
             return gke_endpoint
         return 'http://34.117.239.237:80'  # Default GKE endpoint
-    if index == 0:
-        sgl_ip = _get_head_ip_for_cluster(utils.sgl_cluster)
-        return f'{sgl_ip}:9001'
-    if index == 1:
-        sky_sgl_enhanced_ip = _get_head_ip_for_cluster(
-            utils.sky_sgl_enhanced_cluster)
-        return f'{sky_sgl_enhanced_ip}:9002'
-=======
-def _get_endpoint_for_traffic(index: int, sns: List[str]) -> str:
-    if index < len(utils.single_lb_clusters):
+
+    if index < len(utils.single_lb_clusters): # Handles SGL (0), SGL_Enhanced (1)
         cluster = utils.single_lb_clusters[index]
         cluster_ip = _get_head_ip_for_cluster(cluster)
         port = 9001 if index == 0 else 9002
         return f'{cluster_ip}:{port}'
->>>>>>> 9e550912
+
+    # SkyPilot services (indices 2-15 in all_systems)
     global sn2st
     if sn2st is None:
         sn2st = {s['name']: s for s in utils.sky_serve_status()}
-    idx_in_sns = enabled_systems.index(index)
-    if sns[idx_in_sns] not in sn2st:
-        raise ValueError(f'Service {sns[idx_in_sns]} not found')
-    return sn2st[sns[idx_in_sns]]['endpoint']
+    
+    if sns_item is None:
+        raise ValueError(f'Service name (sns_item) is None for a SkyPilot service index {index}. This should not happen if service name is required.')
+
+    if sns_item not in sn2st:
+        raise ValueError(f'Service {sns_item} for index {index} not found in sky serve status.')
+    return sn2st[sns_item]['endpoint']
 
 
 def _region_cluster_name(r: str) -> str:
@@ -165,264 +144,76 @@
 
 
 def main():
+    global enabled_systems, describes, presents # Allow modification of these globals
+
     parser = argparse.ArgumentParser()
-    parser.add_argument(
-        '--service-names',
-        type=str,
-        nargs='*',
-        default=[],
-        help='Service names for SkyPilot services (indices 2-5)')
+    # Changed nargs to '*' and required to False, added default=[] for --service-names
+    parser.add_argument('--service-names', type=str, nargs='*', default=[], help='Service names for SkyPilot services')
     parser.add_argument('--exp-name', type=str, required=True)
     parser.add_argument('--extra-args', type=str, default='')
     parser.add_argument('--output-dir', type=str, default='@temp')
     parser.add_argument('--regions', type=str, default=None, nargs='+')
     parser.add_argument('--region-to-args', type=str, default=None)
-<<<<<<< HEAD
-    parser.add_argument('--gke-endpoint',
-                        type=str,
-                        default='34.117.239.237:80',
-                        help='GKE Gateway endpoint (IP:port)')
-    parser.add_argument(
-        '--run-systems',
-        type=int,
-        nargs='+',
-        default=all_systems,
-        help='Indices of systems to run (default: all)')
-=======
     parser.add_argument('--reload-client', action='store_true')
->>>>>>> 9e550912
+    # Added GKE arguments
+    parser.add_argument('--gke-endpoint', type=str, default='34.117.239.237:80', help='GKE Gateway endpoint (IP:port)')
+    parser.add_argument('--run-systems', type=int, nargs='+', default=None, help='Indices of systems to run (e.g., 0 1 16). Default uses hardcoded filter [6,7,15].')
+    
     args = parser.parse_args()
 
-    # Update enabled_systems based on --run-systems
-    global enabled_systems, describes, presents
-    enabled_systems = args.run_systems
-
-    # Filter describes and presents based on enabled_systems
-    describes = [describes[i] for i in enabled_systems]
-    presents = [presents[i] for i in enabled_systems]
-
-    # Only require service-names for SkyPilot systems (2-5)
-    sky_systems_count = sum(1 for s in enabled_systems if 0 <= s <= 5)
-    sns = args.service_names
-    if len(sns) != sky_systems_count:
-        if sky_systems_count > 0:
-            raise ValueError(
-                f'Expected {sky_systems_count} service names for SkyPilot')
-
-    # If no SkyPilot services needed, use empty list for non-sky systems
-    if sky_systems_count == 0:
-        sns = [''] * len(enabled_systems)
+    if args.run_systems is None:
+        enabled_systems = [idx for idx in _default_enabled_systems_filter if idx in all_systems]
+    else:
+        enabled_systems = [idx for idx in args.run_systems if idx in all_systems]
+    
+    if not enabled_systems:
+        raise ValueError("No valid systems selected to run. Check --run-systems values or the default filter.")
+
+    describes = [raw_describes[i] for i in enabled_systems]
+    presents = [raw_presents[i] for i in enabled_systems]
+
+    # Indices for SkyPilot services that require a name from --service-names
+    # In all_systems: indices 2 through 15 correspond to original SkyPilot services
+    true_skypilot_indices = set(range(2, 16)) 
+
+    sky_systems_requiring_names_count = sum(1 for s_idx in enabled_systems if s_idx in true_skypilot_indices)
+    user_provided_sns = args.service_names
+
+    if len(user_provided_sns) != sky_systems_requiring_names_count:
+        error_msg = (
+            f"Mismatch in service names. Expected {sky_systems_requiring_names_count} names "
+            f"for enabled SkyPilot services that require names (indices {true_skypilot_indices} present in {enabled_systems}), "
+            f"but got {len(user_provided_sns)} names: {user_provided_sns}.\n"
+            f"Enabled systems (indices from all_systems): {enabled_systems}\n"
+            f"Corresponding descriptions: {describes}"
+        )
+        # Only raise error if names were expected OR if names were provided but not expected
+        if sky_systems_requiring_names_count > 0 or (sky_systems_requiring_names_count == 0 and len(user_provided_sns) > 0) :
+            raise ValueError(error_msg)
+
+
+    # Prepare `processed_sns_list` to be parallel to `enabled_systems`.
+    # It will contain actual names for SkyPilot services needing them, and None otherwise.
+    current_user_sns_idx = 0
+    processed_sns_list = []
+    for s_idx in enabled_systems:
+        if s_idx in true_skypilot_indices:
+            if current_user_sns_idx < len(user_provided_sns):
+                processed_sns_list.append(user_provided_sns[current_user_sns_idx])
+                current_user_sns_idx += 1
+            else:
+                # This state should ideally be caught by the previous check
+                raise ValueError("Not enough service names provided for enabled SkyPilot services.")
+        else:
+            processed_sns_list.append(None) # Placeholder for GKE, SGL, SGL-enhanced etc.
 
     endpoints = [
-        _get_endpoint_for_traffic(i, sns, args.gke_endpoint)
-        for i in enabled_systems
+        _get_endpoint_for_traffic(idx, processed_sns_list[i], args.gke_endpoint)
+        for i, idx in enumerate(enabled_systems)
     ]
     print(endpoints)
-    if any('None' in e for e in endpoints):
-        raise ValueError('Some endpoints are not found')
+    if any('None' in e for e in endpoints): # Should not happen if logic is correct
+        raise ValueError('Some endpoints are None, indicating an issue in endpoint generation.')
 
     name_mapping = []
-    ens = []
-    scps = []
-    exp2backend = {}
-    cn2cmds = collections.defaultdict(list)
-
-    regions = None
-    if args.regions is not None and args.region_to_args is not None:
-        raise ValueError('--regions and --region-to-args cannot both be set')
-    if args.regions is not None:
-        regions = args.regions
-    elif args.region_to_args is not None:
-        regions = json.loads(args.region_to_args)
-
-    if regions is None:
-        raise ValueError('Regions must be set by --regions or --region-to-args')
-
-    for r in regions:
-        cluster = _region_cluster_name(r)
-        fast = '--fast' if not args.reload_client else ''
-        cn2cmds[cluster].append(f'sky launch --region {r} -c {cluster} -y '
-                                f'{fast} --env CMD=whoami --env HF_TOKEN '
-                                'examples/serve/external-lb/client.yaml')
-
-    output = '~/bench_result'
-    output_local = f'{args.output_dir}/result'
-    signal_file = tempfile.NamedTemporaryFile(delete=False).name
-    queue_status_file = tempfile.NamedTemporaryFile(delete=False).name
-
-    for e, d, p in zip(endpoints, describes, presents):
-        en = f'{args.exp_name}_{d}'
-        ens.append(en)
-        name_mapping.append(f'    \'{en}\': \'{p}\',')
-        cmd = (f'python3 -m sky.lbbench.bench --exp-name {en} --backend-url '
-               f'{e} {args.extra_args} --output-dir {output} -y')
-        exp2backend[en] = e
-        scps.append(f'mkdir -p {output_local}/metric/{en}')
-        for r in regions:
-            cluster = _region_cluster_name(r)
-            region_cmd = f'{cmd} --region {r} --seed {r} '
-            if isinstance(regions, dict):
-                region_cmd += f' {regions[r]}'
-            # TODO(tian): Instead of --fast, how about sky launch once
-            # and then sky exec?
-            cn2cmds[cluster].append(
-                f'sky exec {cluster} --detach-run '
-                f'--env CMD={shlex.quote(region_cmd)} '
-                '--env HF_TOKEN examples/serve/external-lb/client.yaml')
-            output_remote = f'{cluster}:{output}'
-            met = f'{output_remote}/metric/{en}.json'
-            scps.append(f'scp {met} {output_local}'
-                        f'/metric/{en}/{cluster}.json')
-
-    status_puller_cmd = (
-        f'python3 -m sky.lbbench.queue_fetcher -y '
-        f'--exp2backend {shlex.quote(json.dumps(exp2backend))} '
-        f'--output-dir {output_local} --signal-file {signal_file}')
-
-    script_path = Path(output_local) / 'scripts' / f'{args.exp_name}.bash'
-    script_path.parent.mkdir(parents=True, exist_ok=True)
-    # Generate bash script for parallel execution
-    cnt = 1
-    # Sometimes we want to add another system but still under the same exp name.
-    # In this case, we keep the old script.
-    while script_path.exists():
-        script_path = (Path(output_local) / 'scripts' /
-                       f'{args.exp_name}_v{cnt}.bash')
-        cnt += 1
-    with open(script_path, 'w', encoding='utf-8') as f:
-        f.write('#!/usr/bin/env bash\n')
-        f.write('set -euo pipefail\n\n')
-
-        # Write region-specific launch functions
-        f.write('# ---------- region-specific launch functions\n')
-        for i, r in enumerate(regions):
-            cluster = _region_cluster_name(r)
-            region_safe = r.replace('-', '_')
-            if args.reload_client:
-                f.write(f'launch_{region_safe}() {{\n')
-                f.write(f'  {cn2cmds[cluster][0]}\n')
-                f.write('}\n\n')
-            else:
-                f.write(f'launch_{region_safe}() {{\n')
-                f.write(f'  if sky status {cluster} | grep -q "UP"; then\n')
-                f.write(f'    echo "Cluster {cluster} is already '
-                        'UP, skipping launch"\n')
-                f.write('  else\n')
-                f.write(f'    {cn2cmds[cluster][0]}\n')
-                f.write('  fi\n')
-                f.write('}\n\n')
-
-        # Write region-specific exec functions for each experiment
-        f.write('# ---------- region-specific exec functions\n')
-        for i, d in enumerate(describes):
-            for r in regions:
-                cluster = _region_cluster_name(r)
-                region_safe = r.replace('-', '_')
-                f.write(f'exec_{region_safe}_{d}() {{\n')
-                # Each cluster has launch command at index 0,
-                # then exec commands for each experiment
-                cmd_idx = 1 + i  # Skip the launch command
-                assert cmd_idx < len(cn2cmds[cluster])
-                f.write(f'  {cn2cmds[cluster][cmd_idx]}\n')
-                f.write('}\n\n')
-
-        # Phase 0: Start the status puller in the background
-        f.write('# ---------- phase 0: start status puller in background\n')
-        f.write(f'{status_puller_cmd} > {queue_status_file} 2>&1 &\n')
-        f.write('status_puller_pid=$!\n\n')
-
-        # Phase 1: Launch clusters in parallel
-        f.write(
-            '# ---------- phase 1: launches in parallel, barrier via wait\n')
-        for r in regions:
-            region_safe = r.replace('-', '_')
-            f.write(f'launch_{region_safe} &  pid_launch_{region_safe}=$!\n')
-
-        f.write('\n# Wait for all launches to complete\n')
-        for r in regions:
-            region_safe = r.replace('-', '_')
-            f.write(f'wait $pid_launch_{region_safe}\n')
-
-        f.write('# Wait for queue status puller to initialize\n')
-        f.write('echo "Waiting for queue status puller to initialize..."\n')
-        f.write(f'echo "Check log file: tail -f {queue_status_file}"\n')
-        f.write(
-            'while ! grep -q "Pulling queue status\\|Skipping queue polling" '
-            f'{queue_status_file}; do\n')
-        f.write('  sleep 1\n')
-        f.write('  echo -n "."\n')
-        f.write('done\n')
-        f.write('echo "Queue status puller is ready!"\n\n')
-
-        # Phase 2: Execute benchmarks in parallel for each experiment
-        for i, d in enumerate(describes):
-            f.write(f'\n# ---------- phase 2.{i+1}: exec {d} in parallel\n')
-            for r in regions:
-                region_safe = r.replace('-', '_')
-                f.write(f'exec_{region_safe}_{d} &  '
-                        f'pid_exec_{region_safe}_{d}=$!\n')
-
-            f.write('\n# Wait for all execs to complete\n')
-            for r in regions:
-                region_safe = r.replace('-', '_')
-                f.write(f'wait $pid_exec_{region_safe}_{d}\n')
-
-        # Phase 3: Wait for all queues to be empty
-        f.write('\n# ---------- phase 3: wait for all queues to be empty\n')
-        f.write('wait_for_empty_queues() {\n')
-        f.write('  start_time=$(date +%s)\n')
-        f.write('  wait_count=0\n')
-        f.write('  while true; do\n')
-        f.write('    current_time=$(date +%s)\n')
-        f.write('    elapsed=$((current_time - start_time))\n')
-        f.write('    wait_count=$((wait_count + 1))\n')
-        f.write('    queue_output=$(sky queue')
-        for r in regions:
-            cluster = _region_cluster_name(r)
-            f.write(f' {cluster}')
-        f.write(')\n')
-        f.write('    if ! echo "$queue_output" | grep -q "RUNNING"; then\n')
-        f.write('      echo "All queues are empty after '
-                '$elapsed seconds ($wait_count checks)."\n')
-        f.write('      break\n')
-        f.write('    fi\n')
-        f.write('    echo "Waiting for queues to be empty... Elapsed time: '
-                '$elapsed seconds, Check #$wait_count"\n')
-        # f.write('    echo "$queue_output"\n')
-        f.write('    sleep 10\n')
-        f.write('  done\n')
-        f.write('}\n\n')
-        f.write('wait_for_empty_queues\n')
-
-        # Phase 4: Sync results
-        f.write('\n# ---------- phase 4: sync results\n')
-        f.write('echo "Starting to sync results at $(date)"\n')
-        f.write('# Run scp commands in parallel\n')
-        for i, s in enumerate(scps):
-            f.write(f'{s} & pid_scp_{i}=$!\n')
-        f.write('\n# Wait for all scp commands to complete\n')
-        for i in range(len(scps)):
-            f.write(f'wait $pid_scp_{i}\n')
-        f.write('echo "Finished syncing results at $(date)"\n')
-
-        # Phase 4: Stop the status puller
-        f.write('\n# ---------- phase 5: stop status puller\n')
-        f.write(f'echo stop > {signal_file}\n')
-        f.write('echo "Status puller stopped at $(date)"\n')
-
-        # Make the script executable
-        os.system(f'chmod +x {script_path}')
-
-    print(f'{"Parallel execution script":=^70}')
-    print(f'Generated parallel execution script at {script_path}')
-    run_log = '@temp/run.log'
-    print(f'Run with: bash {script_path} > {run_log} 2>&1')
-    print(f'Tail the log file: tail -f {run_log}')
-
-    print(f'{"Generate result table":=^70}')
-    for nm in name_mapping:
-        print(nm)
-
-
-if __name__ == '__main__':
-    main()+// ... existing code ...