"""This module contains schemas used to validate objects.

Schemas conform to the JSON Schema specification as defined at
https://json-schema.org/
"""


def _resources_properties_without_accelerators():
    # To avoid circular imports, only import when needed.
    # pylint: disable=import-outside-toplevel
    from sky.clouds import service_catalog
    return {
        'cloud': {
            'type': 'string',
            'case_insensitive_enum': list(service_catalog.ALL_CLOUDS)
        },
        'region': {
            'type': 'string',
        },
        'zone': {
            'type': 'string',
        },
        'cpus': {
            'anyOf': [{
                'type': 'string',
            }, {
                'type': 'number',
            }],
        },
        'memory': {
            'anyOf': [{
                'type': 'string',
            }, {
                'type': 'number',
            }],
        },
        'instance_type': {
            'type': 'string',
        },
        'use_spot': {
            'type': 'boolean',
        },
        'job_recovery': {
            'type': 'string',
        },
        'spot_recovery': {
            'type': 'string',
            # Failed to import recovery_strategy.RECOVERY_STRATEGIES due to
            # circular import.
        },
        'disk_size': {
            'type': 'integer',
        },
        'disk_tier': {
            'type': 'string',
        },
        'ports': {
            'anyOf': [{
                'type': 'string',
            }, {
                'type': 'integer',
            }, {
                'type': 'array',
                'items': {
                    'anyOf': [{
                        'type': 'string',
                    }, {
                        'type': 'integer',
                    }]
                }
            }],
        },
        'accelerator_args': {
            'type': 'object',
            'required': [],
            'additionalProperties': False,
            'properties': {
                'runtime_version': {
                    'type': 'string',
                },
                'tpu_name': {
                    'type': 'string',
                },
                'tpu_vm': {
                    'type': 'boolean',
                }
            }
        },
        'image_id': {
            'anyOf': [{
                'type': 'string',
            }, {
                'type': 'object',
                'required': [],
            }]
        }
    }


def _only_one_of_two_field_config(field1: str, field2: str):
    return {
        'oneOf': [{
            'required': [field1],
            'not': {
                'required': [field2]
            }
        }, {
            'required': [field2],
            'not': {
                'required': [field1]
            }
        }, {
            'not': {
                'anyOf': [{
                    'required': [field1]
                }, {
                    'required': [field2]
                }]
            }
        }]
    }


def get_single_resources_schema():

    return {
        '$schema': 'https://json-schema.org/draft/2020-12/schema',
        'type': 'object',
        'required': [],
        'additionalProperties': False,
        'properties': {
            'accelerators': {
                'anyOf': [{
                    'type': 'string',
                }, {
                    'type': 'object',
                    'required': [],
                    'maxProperties': 1,
                    'additionalProperties': {
                        'type': 'number'
                    }
                }]
            },
            **_resources_properties_without_accelerators()
        }
    }


def get_resources_schema():
    # To avoid circular imports, only import when needed.
    # pylint: disable=import-outside-toplevel
    return {
        '$schema': 'http://json-schema.org/draft-07/schema#',
        'type': 'object',
        'required': [],
        'additionalProperties': False,
        'properties': {
            'accelerators': {
                # {'V100:1', 'A100:1'} will be
                # read as a string and converted to dict.
                'anyOf': [{
                    'type': 'string',
                }, {
                    'type': 'object',
                    'required': [],
                    'additionalProperties': {
                        'anyOf': [{
                            'type': 'null',
                        }, {
                            'type': 'number',
                        }]
                    }
                }, {
                    'type': 'array',
                    'items': {
                        'type': 'string',
                    }
                }]
            },
            **_resources_properties_without_accelerators(),
            'any_of': {
                'type': 'array',
                'items': {
                    k: v
                    for k, v in get_single_resources_schema().items()
                    # Validation may fail if $schema is included.
                    if k != '$schema'
                },
            },
            'ordered': {
                'type': 'array',
                'items': {
                    k: v
                    for k, v in get_single_resources_schema().items()
                    # Validation may fail if $schema is included.
                    if k != '$schema'
                },
            }
        },
        # Avoid job_recovery and spot_recovery being present at the same time.
        **_only_one_of_two_field_config('job_recovery', 'spot_recovery')
    }


def get_storage_schema():
    # pylint: disable=import-outside-toplevel
    from sky.data import storage
    return {
        '$schema': 'https://json-schema.org/draft/2020-12/schema',
        'type': 'object',
        'required': [],
        'additionalProperties': False,
        'properties': {
            'name': {
                'type': 'string',
            },
            'source': {
                'anyOf': [{
                    'type': 'string',
                }, {
                    'type': 'array',
                    'minItems': 1,
                    'items': {
                        'type': 'string'
                    }
                }]
            },
            'store': {
                'type': 'string',
                'case_insensitive_enum': [
                    type.value for type in storage.StoreType
                ]
            },
            'persistent': {
                'type': 'boolean',
            },
            'mode': {
                'type': 'string',
                'case_insensitive_enum': [
                    mode.value for mode in storage.StorageMode
                ]
            },
            '_force_delete': {
                'type': 'boolean',
            }
        }
    }


def get_service_schema():
    """Schema for top-level `service:` field (for SkyServe)."""
    return {
        '$schema': 'https://json-schema.org/draft/2020-12/schema',
        'type': 'object',
        'required': ['readiness_probe'],
        'additionalProperties': False,
        'properties': {
            'readiness_probe': {
                'anyOf': [{
                    'type': 'string',
                }, {
                    'type': 'object',
                    'required': ['path'],
                    'additionalProperties': False,
                    'properties': {
                        'path': {
                            'type': 'string',
                        },
                        'initial_delay_seconds': {
                            'type': 'number',
                        },
                        'post_data': {
                            'anyOf': [{
                                'type': 'string',
                            }, {
                                'type': 'object',
                            }]
                        }
                    }
                }]
            },
            'replica_policy': {
                'type': 'object',
                'required': ['min_replicas'],
                'additionalProperties': False,
                'properties': {
                    'min_replicas': {
                        'type': 'integer',
                        'minimum': 0,
                    },
                    'max_replicas': {
                        'type': 'integer',
                        'minimum': 0,
                    },
                    'target_qps_per_replica': {
                        'type': 'number',
                        'minimum': 0,
                    },
                    'dynamic_ondemand_fallback': {
                        'type': 'boolean',
                    },
                    'base_ondemand_fallback_replicas': {
                        'type': 'integer',
                        'minimum': 0,
                    },
                    'upscale_delay_seconds': {
                        'type': 'number',
                    },
                    'downscale_delay_seconds': {
                        'type': 'number',
                    },
                    # TODO(MaoZiming): Fields `qps_upper_threshold`,
                    # `qps_lower_threshold` and `auto_restart` are deprecated.
                    # Temporarily keep these fields for backward compatibility.
                    # Remove after 2 minor release, i.e., 0.6.0.
                    'auto_restart': {
                        'type': 'boolean',
                    },
                    'qps_upper_threshold': {
                        'type': 'number',
                    },
                    'qps_lower_threshold': {
                        'type': 'number',
                    },
                }
            },
            'replicas': {
                'type': 'integer',
            },
        }
    }


def get_task_schema():
    return {
        '$schema': 'https://json-schema.org/draft/2020-12/schema',
        'type': 'object',
        'required': [],
        'additionalProperties': False,
        'properties': {
            'name': {
                'type': 'string',
            },
            'workdir': {
                'type': 'string',
            },
            'event_callback': {
                'type': 'string',
            },
            'num_nodes': {
                'type': 'integer',
            },
            # resources config is validated separately using RESOURCES_SCHEMA
            'resources': {
                'type': 'object',
            },
            # storage config is validated separately using STORAGE_SCHEMA
            'file_mounts': {
                'type': 'object',
            },
            # service config is validated separately using SERVICE_SCHEMA
            'service': {
                'type': 'object',
            },
            'setup': {
                'type': 'string',
            },
            'run': {
                'type': 'string',
            },
            'envs': {
                'type': 'object',
                'required': [],
                'patternProperties': {
                    # Checks env keys are valid env var names.
                    '^[a-zA-Z_][a-zA-Z0-9_]*$': {
                        'type': 'string'
                    }
                },
                'additionalProperties': False,
            },
            # inputs and outputs are experimental
            'inputs': {
                'type': 'object',
                'required': [],
                'maxProperties': 1,
                'additionalProperties': {
                    'type': 'number'
                }
            },
            'outputs': {
                'type': 'object',
                'required': [],
                'maxProperties': 1,
                'additionalProperties': {
                    'type': 'number'
                }
            },
        }
    }


def get_cluster_schema():
    return {
        '$schema': 'https://json-schema.org/draft/2020-12/schema',
        'type': 'object',
        'required': ['cluster', 'auth'],
        'additionalProperties': False,
        'properties': {
            'cluster': {
                'type': 'object',
                'required': ['ips', 'name'],
                'additionalProperties': False,
                'properties': {
                    'ips': {
                        'type': 'array',
                        'items': {
                            'type': 'string',
                        }
                    },
                    'name': {
                        'type': 'string',
                    },
                }
            },
            'auth': {
                'type': 'object',
                'required': ['ssh_user', 'ssh_private_key'],
                'additionalProperties': False,
                'properties': {
                    'ssh_user': {
                        'type': 'string',
                    },
                    'ssh_private_key': {
                        'type': 'string',
                    },
                }
            },
            'python': {
                'type': 'string',
            },
        }
    }


_NETWORK_CONFIG_SCHEMA = {
    'vpc_name': {
        'oneOf': [{
            'type': 'string',
        }, {
            'type': 'null',
        }],
    },
    'use_internal_ips': {
        'type': 'boolean',
    },
    'ssh_proxy_command': {
        'oneOf': [{
            'type': 'string',
        }, {
            'type': 'null',
        }, {
            'type': 'object',
            'required': [],
            'additionalProperties': {
                'anyOf': [
                    {
                        'type': 'string'
                    },
                    {
                        'type': 'null'
                    },
                ]
            }
        }]
    },
}

_INSTANCE_TAGS_SCHEMA = {
    'instance_tags': {
        'type': 'object',
        'required': [],
        'additionalProperties': {
            'type': 'string',
        },
    },
}

_REMOTE_IDENTITY_SCHEMA = {
    'remote_identity': {
        'type': 'string',
        'case_insensitive_enum': ['LOCAL_CREDENTIALS', 'SERVICE_ACCOUNT'],
    }
}

REMOTE_IDENTITY_DEFAULT = 'LOCAL_CREDENTIALS'


def get_config_schema():
    # pylint: disable=import-outside-toplevel
    from sky.utils import kubernetes_enums

    resources_schema = {
        k: v
        for k, v in get_resources_schema().items()
        # Validation may fail if $schema is included.
        if k != '$schema'
    }
    resources_schema['properties'].pop('ports')
    controller_resources_schema = {
        'type': 'object',
        'required': [],
        'additionalProperties': False,
        'properties': {
            'controller': {
                'type': 'object',
                'required': [],
                'additionalProperties': False,
                'properties': {
                    'resources': resources_schema,
                }
            },
        }
    }
    cloud_configs = {
        'aws': {
            'type': 'object',
            'required': [],
            'additionalProperties': False,
            'properties': {
                'security_group_name': {
                    'type': 'string',
                },
                **_INSTANCE_TAGS_SCHEMA,
                **_NETWORK_CONFIG_SCHEMA,
            }
        },
        'gcp': {
            'type': 'object',
            'required': [],
            'additionalProperties': False,
            'properties': {
                'prioritize_reservations': {
                    'type': 'boolean',
                },
                'specific_reservations': {
                    'type': 'array',
                    'items': {
                        'type': 'string',
                    },
                },
                **_INSTANCE_TAGS_SCHEMA,
                **_NETWORK_CONFIG_SCHEMA,
            }
        },
        'kubernetes': {
            'type': 'object',
            'required': [],
            'additionalProperties': False,
            'properties': {
                'networking': {
                    'type': 'string',
                    'case_insensitive_enum': [
                        type.value
                        for type in kubernetes_enums.KubernetesNetworkingMode
                    ]
                },
                'ports': {
                    'type': 'string',
                    'case_insensitive_enum': [
                        type.value
                        for type in kubernetes_enums.KubernetesPortMode
                    ]
                },
                'pod_config': {
                    'type': 'object',
                    'required': [],
                    # Allow arbitrary keys since validating pod spec is hard
                    'additionalProperties': True,
                },
                'custom_metadata': {
                    'type': 'object',
                    'required': [],
                    # Allow arbitrary keys since validating metadata is hard
                    'additionalProperties': True,
                    # Disallow 'name' and 'namespace' keys in this dict
                    'not': {
                        'anyOf': [{
                            'required': ['name']
                        }, {
                            'required': ['namespace']
                        }]
                    }
                },
<<<<<<< HEAD
                'provision_timeout': {
                    'type': 'integer',
                },
=======
                'remote_identity': {
                    'type': 'string'
                }
>>>>>>> 02ef50a6
            }
        },
        'oci': {
            'type': 'object',
            'required': [],
            'properties': {},
            # Properties are either 'default' or a region name.
            'additionalProperties': {
                'type': 'object',
                'required': [],
                'additionalProperties': False,
                'properties': {
                    'compartment_ocid': {
                        'type': 'string',
                    },
                    'image_tag_general': {
                        'type': 'string',
                    },
                    'image_tag_gpu': {
                        'type': 'string',
                    },
                    'vcn_subnet': {
                        'type': 'string',
                    },
                }
            },
        },
    }

    for config in cloud_configs.values():
        for key in _REMOTE_IDENTITY_SCHEMA:
            if key not in config['properties']:  # Add if not already present
                config['properties'].update(_REMOTE_IDENTITY_SCHEMA)
                break
    return {
        '$schema': 'https://json-schema.org/draft/2020-12/schema',
        'type': 'object',
        'required': [],
        'additionalProperties': False,
        'properties': {
            'managed_job': controller_resources_schema,
            'spot': controller_resources_schema,
            'serve': controller_resources_schema,
            **cloud_configs,
        },
        # Avoid spot and managed_job being present at the same time.
        **_only_one_of_two_field_config('spot', 'managed_job')
    }<|MERGE_RESOLUTION|>--- conflicted
+++ resolved
@@ -592,15 +592,12 @@
                         }]
                     }
                 },
-<<<<<<< HEAD
+                'remote_identity': {
+                    'type': 'string'
+                },
                 'provision_timeout': {
                     'type': 'integer',
                 },
-=======
-                'remote_identity': {
-                    'type': 'string'
-                }
->>>>>>> 02ef50a6
             }
         },
         'oci': {
