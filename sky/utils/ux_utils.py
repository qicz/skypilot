--- conflicted
+++ resolved
@@ -28,20 +28,7 @@
             if error():
                 raise ValueError('...')
     """
-    # original_tracelimit = getattr(sys, 'tracebacklimit', 1000)
-    # sys.tracebacklimit = 0
+    original_tracelimit = getattr(sys, 'tracebacklimit', 1000)
+    sys.tracebacklimit = 0
     yield
-<<<<<<< HEAD
-    # sys.tracebacklimit = original_tracelimit
-
-
-@contextlib.contextmanager
-def suppress_output():
-    """Suppress stdout and stderr."""
-    with open(os.devnull, 'w') as devnull:
-        with contextlib.redirect_stdout(devnull), contextlib.redirect_stderr(
-                devnull):
-            yield
-=======
-    sys.tracebacklimit = original_tracelimit
->>>>>>> dc53d0da
+    sys.tracebacklimit = original_tracelimit