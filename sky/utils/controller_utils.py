--- conflicted
+++ resolved
@@ -759,43 +759,25 @@
     # it was handled in step 6.
     updated_mount_storages = {}
     for storage_path, storage_obj in task.storage_mounts.items():
-<<<<<<< HEAD
-        if (storage_obj.mode == storage_lib.StorageMode.MOUNT and
-                not storage_obj.source):
-            # Construct source URL with first store type and storage name
-            # E.g., s3://my-storage-name
-            store_types = list(storage_obj.stores.keys())
-            assert len(store_types) == 1, (
-                'We only support one store type for now.', storage_obj.stores)
-            store_type = store_types[0]
-            store_object = storage_obj.stores[store_type]
-            source = storage_lib.StoreType.get_endpoint_url(
-                store_object, storage_obj.name)
-            new_storage = storage_lib.Storage.from_yaml_config({
-                'source': source,
-                'persistent': storage_obj.persistent,
-                'mode': storage_lib.StorageMode.MOUNT.value,
-                # We enable force delete to allow the controller to delete
-                # the object store in case persistent is set to False.
-                '_force_delete': True
-            })
-            updated_mount_storages[storage_path] = new_storage
-=======
         if (storage_obj.mode == storage_lib.StorageMode.MOUNT or
             storage_obj.mode == storage_lib.StorageMode.MOUNT_CACHED):
             if storage_obj.source is None:
                 # Construct source URL with first store type and storage name
                 # E.g., s3://my-storage-name
-                source = list(
-                    storage_obj.stores.keys())[0].store_prefix() + storage_obj.name
+                store_types = list(storage_obj.stores.keys())
+                assert len(store_types) == 1, (
+                    'We only support one store type for now.', storage_obj.stores)
+                store_type = store_types[0]
+                store_object = storage_obj.stores[store_type]
+                source = storage_lib.StoreType.get_endpoint_url(
+                    store_object, storage_obj.name)
                 new_storage = storage_lib.Storage.from_yaml_config({
                     'source': source,
                     'persistent': storage_obj.persistent,
-                    'mode': storage_obj.mode.value,
+                    'mode': storage_lib.StorageMode.MOUNT.value,
                     # We enable force delete to allow the controller to delete
                     # the object store in case persistent is set to False.
                     '_force_delete': True
                 })
                 updated_mount_storages[storage_path] = new_storage
->>>>>>> 64d9a7d9
     task.update_storage_mounts(updated_mount_storages)