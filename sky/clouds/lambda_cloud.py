--- conflicted
+++ resolved
@@ -7,12 +7,7 @@
 
 from sky import clouds
 from sky.clouds import service_catalog
-<<<<<<< HEAD
-from sky.clouds.utils import lambda_utils
-from sky.utils import registry
-=======
 from sky.provision.lambda_cloud import lambda_utils
->>>>>>> 71a95f4b
 from sky.utils import resources_utils
 from sky.utils import status_lib
 
