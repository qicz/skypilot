--- conflicted
+++ resolved
@@ -9,12 +9,7 @@
 from sky import clouds
 from sky.clouds import service_catalog
 from sky.provision.fluidstack import fluidstack_utils
-<<<<<<< HEAD
-from sky.utils import registry
-from sky.utils import status_lib
-=======
 from sky.utils import resources_utils
->>>>>>> b6620b0b
 from sky.utils.resources_utils import DiskTier
 
 _CREDENTIAL_FILES = [
