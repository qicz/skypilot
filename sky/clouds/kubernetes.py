--- conflicted
+++ resolved
@@ -268,7 +268,6 @@
 
         port_mode = network_utils.get_port_mode(None)
 
-<<<<<<< HEAD
         remote_identity = skypilot_config.get_nested(
             ('kubernetes', 'remote_identity'), schemas.REMOTE_IDENTITY_DEFAULT)
         if remote_identity == 'LOCAL_CREDENTIALS':
@@ -283,9 +282,8 @@
             # User specified a custom service account
             k8s_service_account_name = remote_identity
             k8s_automount_sa_token = 'true'
-=======
+
         fuse_device_required = bool(resources.requires_fuse)
->>>>>>> 78b95b3b
 
         deploy_vars = {
             'instance_type': resources.instance_type,
@@ -303,14 +301,11 @@
             'k8s_acc_label_value': k8s_acc_label_value,
             'k8s_ssh_jump_name': self.SKY_SSH_JUMP_NAME,
             'k8s_ssh_jump_image': ssh_jump_image,
-<<<<<<< HEAD
             'k8s_service_account_name': k8s_service_account_name,
             'k8s_automount_sa_token': k8s_automount_sa_token,
-=======
             'k8s_fuse_device_required': fuse_device_required,
             # Namespace to run the FUSE device manager in
             'k8s_fuse_device_manager_namespace': _SKY_SYSTEM_NAMESPACE,
->>>>>>> 78b95b3b
             'image_id': image_id,
         }
 
