--- conflicted
+++ resolved
@@ -62,10 +62,8 @@
     # the client-side actually not importing them.
     'casbin',
     'sqlalchemy_adapter',
-<<<<<<< HEAD
     # Required for API server metrics
     'prometheus_client>=0.8.0',
-=======
     'passlib',
 ]
 
@@ -73,7 +71,6 @@
     'casbin',
     'sqlalchemy_adapter',
     'passlib',
->>>>>>> 8ade2131
 ]
 
 local_ray = [
